--- conflicted
+++ resolved
@@ -129,19 +129,26 @@
 
   void CheckBoundary(void);
 
-<<<<<<< HEAD
-
-
-  
-  void SendCenterBoundaryBuffers(AthenaArray<Real> &src, int phys, int step);
+  
+  void SendCenterBoundaryBuffers(AthenaArray<Real> &src, int phys, int step
+                                 bool conserved_values);
+  
+  int LoadCenterBoundaryBufferSameLevel(AthenaArray<Real> &src, Real *buf,
+                            const NeighborBlock& nb, int phys);
+  int LoadCenterBoundaryBufferToCoarser(AthenaArray<Real> &src, Real *buf,
+                            const NeighborBlock& nb, int phys, bool conserved_values);
+  int LoadCenterBoundaryBufferToFiner(AthenaArray<Real> &src, Real *buf,
+                            const NeighborBlock& nb, int phys);
+  
   bool ReceiveCenterBoundaryBuffers(AthenaArray<Real> &dst, int phys, int step);
   void ReceiveCenterBoundaryBuffersWithWait(AthenaArray<Real> &dst,
                                               int phys, int step);
+  
   void SetCenterBoundarySameLevel(AthenaArray<Real> &dst, Real *buf,
                                     int phys, const NeighborBlock& nb);
   
   void SetCenterBoundaryFromCoarser(Real *buf, int phys,
-                                        const NeighborBlock& nb);
+                        const NeighborBlock& nb, bool conserved_values);
   
   void SetCenterBoundaryFromFiner(AthenaArray<Real> &dst, Real *buf,
                                       int phys, const NeighborBlock& nb);
@@ -149,29 +156,7 @@
 
   void SendFluxCorrection(int step, int phys);
   bool ReceiveFluxCorrection(int step, int phys);
-=======
-  int LoadHydroBoundaryBufferSameLevel(AthenaArray<Real> &src, Real *buf,
-                                       const NeighborBlock& nb);
-  int LoadHydroBoundaryBufferToCoarser(AthenaArray<Real> &src, Real *buf,
-                                       const NeighborBlock& nb, bool conserved_values);
-  int LoadHydroBoundaryBufferToFiner(AthenaArray<Real> &src, Real *buf,
-                                     const NeighborBlock& nb);
-  void SendHydroBoundaryBuffers(AthenaArray<Real> &src, int step,
-                                bool conserved_values = true);
-  void SetHydroBoundarySameLevel(AthenaArray<Real> &dst, Real *buf,
-                                 const NeighborBlock& nb);
-  void SetHydroBoundaryFromCoarser(Real *buf, const NeighborBlock& nb,
-                                   bool conserved_values);
-  void SetHydroBoundaryFromFiner(AthenaArray<Real> &dst, Real *buf,
-                                 const NeighborBlock& nb);
-  bool ReceiveHydroBoundaryBuffers(AthenaArray<Real> &dst, int step);
-  void ReceiveHydroBoundaryBuffersWithWait(AthenaArray<Real> &dst, int step);
-  void RestrictHydro(AthenaArray<Real> &src,
-                     int si, int ei, int sj, int ej, int sk, int ek);
-
-  void SendFluxCorrection(int step);
-  bool ReceiveFluxCorrection(int step);
->>>>>>> 32b4cd30
+  
 
   int LoadFieldBoundaryBufferSameLevel(FaceField &src, Real *buf,
                                        const NeighborBlock& nb);
