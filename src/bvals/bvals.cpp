//========================================================================================
// Athena++ astrophysical MHD code
// Copyright(C) 2014 James M. Stone <jmstone@princeton.edu> and other code contributors
// Licensed under the 3-clause BSD License, see LICENSE file for details
//========================================================================================
//! \file bvals.cpp
//  \brief constructor/destructor and utility functions for BoundaryValues class

// C headers

// C++ headers
#include <algorithm>  // min
#include <cmath>
#include <cstdlib>
#include <cstring>    // std::memcpy
#include <iomanip>
#include <iostream>   // endl
#include <limits>
#include <sstream>    // stringstream
#include <stdexcept>  // runtime_error
#include <string>     // c_str()

// Athena++ headers
#include "../athena.hpp"
#include "../athena_arrays.hpp"
#include "../coordinates/coordinates.hpp"
#include "../eos/eos.hpp"
#include "../field/field.hpp"
#include "../globals.hpp"
#include "../gravity/mggravity.hpp"
#include "../hydro/hydro.hpp"
#include "../mesh/mesh.hpp"
#include "../mesh/mesh_refinement.hpp"
#include "../multigrid/multigrid.hpp"
#include "../parameter_input.hpp"
#include "../utils/buffer_utils.hpp"
<<<<<<< HEAD
#include "../radiation/radiation.hpp"
#include "../radiation/integrators/rad_integrators.hpp"
#include "../species/species.hpp"

=======
#include "bvals.hpp"
>>>>>>> d4860c85

// MPI header
#ifdef MPI_PARALLEL
#include <mpi.h>
#endif

// BoundaryValues constructor - sets functions for the appropriate
// boundary conditions at each of the 6 dirs of a MeshBlock

BoundaryValues::BoundaryValues(MeshBlock *pmb, enum BoundaryFlag *input_bcs,
                               ParameterInput *pin)
    : BoundaryBase(pmb->pmy_mesh, pmb->loc, pmb->block_size, input_bcs) {
  pmy_block_=pmb;
  for (int i=0; i<6; i++)
    BoundaryFunction_[i]=nullptr;

  // Set BC functions for each of the 6 boundaries in turn ------------------------------
  // Inner x1
  nface_=2; nedge_=0;
  switch(block_bcs[INNER_X1]) {
    case REFLECTING_BNDRY:
      BoundaryFunction_[INNER_X1] = ReflectInnerX1;
      break;
    case OUTFLOW_BNDRY:
      BoundaryFunction_[INNER_X1] = OutflowInnerX1;
      break;
    case BLOCK_BNDRY: // block boundary
    case PERIODIC_BNDRY: // periodic boundary
      BoundaryFunction_[INNER_X1] = nullptr;
      break;
    case SHEAR_PERIODIC_BNDRY: // shearing periodic boundary
      if (!SHEARING_BOX) block_bcs[INNER_X1]=PERIODIC_BNDRY;
      BoundaryFunction_[INNER_X1] = nullptr;
      break;
    case USER_BNDRY: // user-enrolled BCs
      BoundaryFunction_[INNER_X1] = pmy_mesh_->BoundaryFunction_[INNER_X1];
      break;
    default:
      std::stringstream msg;
      msg << "### FATAL ERROR in BoundaryValues constructor" << std::endl
          << "Flag ix1_bc=" << block_bcs[INNER_X1] << " not valid" << std::endl;
      ATHENA_ERROR(msg);
      break;
  }

  // Outer x1
  switch(block_bcs[OUTER_X1]) {
    case REFLECTING_BNDRY:
      BoundaryFunction_[OUTER_X1] = ReflectOuterX1;
      break;
    case OUTFLOW_BNDRY:
      BoundaryFunction_[OUTER_X1] = OutflowOuterX1;
      break;
    case BLOCK_BNDRY: // block boundary
    case PERIODIC_BNDRY: // periodic boundary
      BoundaryFunction_[OUTER_X1] = nullptr;
      break;
    case SHEAR_PERIODIC_BNDRY: // shearing periodic boundary
      if (!SHEARING_BOX) block_bcs[OUTER_X1]=PERIODIC_BNDRY;
      BoundaryFunction_[OUTER_X1] = nullptr;
      break;
    case USER_BNDRY: // user-enrolled BCs
      BoundaryFunction_[OUTER_X1] = pmy_mesh_->BoundaryFunction_[OUTER_X1];
      break;
    default:
      std::stringstream msg;
      msg << "### FATAL ERROR in BoundaryValues constructor" << std::endl
          << "Flag ox1_bc=" << block_bcs[OUTER_X1] << " not valid" << std::endl;
      ATHENA_ERROR(msg);
  }

  if (pmb->block_size.nx2 > 1) {
    nface_=4; nedge_=4;
    // Inner x2
    switch(block_bcs[INNER_X2]) {
      case REFLECTING_BNDRY:
        BoundaryFunction_[INNER_X2] = ReflectInnerX2;
        break;
      case OUTFLOW_BNDRY:
        BoundaryFunction_[INNER_X2] = OutflowInnerX2;
        break;
      case BLOCK_BNDRY: // block boundary
      case PERIODIC_BNDRY: // periodic boundary
      case POLAR_BNDRY: // polar boundary
        BoundaryFunction_[INNER_X2] = nullptr;
        break;
      case POLAR_BNDRY_WEDGE: //polar boundary with a wedge
        BoundaryFunction_[INNER_X2] = PolarWedgeInnerX2;
        break;
      case USER_BNDRY: // user-enrolled BCs
        BoundaryFunction_[INNER_X2] = pmy_mesh_->BoundaryFunction_[INNER_X2];
        break;
      default:
        std::stringstream msg;
        msg << "### FATAL ERROR in BoundaryValues constructor" << std::endl
            << "Flag ix2_bc=" << block_bcs[INNER_X2] << " not valid" << std::endl;
        ATHENA_ERROR(msg);
    }

    // Outer x2
    switch(block_bcs[OUTER_X2]) {
      case REFLECTING_BNDRY:
        BoundaryFunction_[OUTER_X2] = ReflectOuterX2;
        break;
      case OUTFLOW_BNDRY:
        BoundaryFunction_[OUTER_X2] = OutflowOuterX2;
        break;
      case BLOCK_BNDRY: // block boundary
      case PERIODIC_BNDRY: // periodic boundary
      case POLAR_BNDRY: // polar boundary
        BoundaryFunction_[OUTER_X2] = nullptr;
        break;
      case POLAR_BNDRY_WEDGE: // polar boundary with a wedge
        BoundaryFunction_[OUTER_X2] = PolarWedgeOuterX2;
        break;
      case USER_BNDRY: // user-enrolled BCs
        BoundaryFunction_[OUTER_X2] = pmy_mesh_->BoundaryFunction_[OUTER_X2];
        break;
      default:
        std::stringstream msg;
        msg << "### FATAL ERROR in BoundaryValues constructor" << std::endl
            << "Flag ox2_bc=" << block_bcs[OUTER_X2] << " not valid" << std::endl;
        ATHENA_ERROR(msg);
    }
  }

  if (pmb->block_size.nx3 > 1) {
    nface_=6; nedge_=12;
    // Inner x3
    switch(block_bcs[INNER_X3]) {
      case REFLECTING_BNDRY:
        BoundaryFunction_[INNER_X3] = ReflectInnerX3;
        break;
      case OUTFLOW_BNDRY:
        BoundaryFunction_[INNER_X3] = OutflowInnerX3;
        break;
      case BLOCK_BNDRY: // block boundary
      case PERIODIC_BNDRY: // periodic boundary
        BoundaryFunction_[INNER_X3] = nullptr;
        break;
      case USER_BNDRY: // user-enrolled BCs
        BoundaryFunction_[INNER_X3] = pmy_mesh_->BoundaryFunction_[INNER_X3];
        break;
      default:
        std::stringstream msg;
        msg << "### FATAL ERROR in BoundaryValues constructor" << std::endl
            << "Flag ix3_bc=" << block_bcs[INNER_X3] << " not valid" << std::endl;
        ATHENA_ERROR(msg);
    }

    // Outer x3
    switch(block_bcs[OUTER_X3]) {
      case REFLECTING_BNDRY:
        BoundaryFunction_[OUTER_X3] = ReflectOuterX3;
        break;
      case OUTFLOW_BNDRY:
        BoundaryFunction_[OUTER_X3] = OutflowOuterX3;
        break;
      case BLOCK_BNDRY: // block boundary
      case PERIODIC_BNDRY: // periodic boundary
        BoundaryFunction_[OUTER_X3] = nullptr;
        break;
      case USER_BNDRY: // user-enrolled BCs
        BoundaryFunction_[OUTER_X3] = pmy_mesh_->BoundaryFunction_[OUTER_X3];
        break;
      default:
        std::stringstream msg;
        msg << "### FATAL ERROR in BoundaryValues constructor" << std::endl
            << "Flag ox3_bc=" << block_bcs[OUTER_X3] << " not valid" << std::endl;
        ATHENA_ERROR(msg);
    }
  }
  // Perform compatibilty checks of user selections of polar vs. polar_wedge boundaries
  if (block_bcs[INNER_X2] == POLAR_BNDRY || block_bcs[OUTER_X2] == POLAR_BNDRY
      || block_bcs[INNER_X2] == POLAR_BNDRY_WEDGE
      || block_bcs[OUTER_X2] == POLAR_BNDRY_WEDGE) {
    CheckPolarBoundaries();
  }

  // Count number of blocks wrapping around pole
  if (block_bcs[INNER_X2] == POLAR_BNDRY || block_bcs[INNER_X2] == POLAR_BNDRY_WEDGE) {
    int level = pmb->loc.level - pmy_mesh_->root_level;
    // KGF: possible 32-bit int overflow, if level > 31 (or possibly less, if nrbx3>1 !)
    num_north_polar_blocks_ = static_cast<int>(pmy_mesh_->nrbx3 * (1 << level));
  } else {
    num_north_polar_blocks_ = 0;
  }
  if (block_bcs[OUTER_X2] == POLAR_BNDRY || block_bcs[OUTER_X2] == POLAR_BNDRY_WEDGE) {
    int level = pmb->loc.level - pmy_mesh_->root_level;
    // KGF: possible 32-bit int overflow, if level > 31 (or possibly less, if nrbx3>1 !)
    num_south_polar_blocks_ = static_cast<int>(pmy_mesh_->nrbx3 * (1 << level));
  } else {
    num_south_polar_blocks_ = 0;
  }
  InitBoundaryData(bd_hydro_, BNDRY_HYDRO);
  if (SPECIES_ENABLED) {
    InitBoundaryData(bd_species_, BNDRY_SPECIES);
  }
#ifdef INCLUDE_CHEMISTRY
  InitBoundaryData(bd_sixray_, BNDRY_SIXRAY);
#endif
  if (pmy_mesh_->multilevel==true) // SMR or AMR
    InitBoundaryData(bd_flcor_, BNDRY_FLCOR);
  if (MAGNETIC_FIELDS_ENABLED) {
    InitBoundaryData(bd_field_, BNDRY_FIELD);
    InitBoundaryData(bd_emfcor_, BNDRY_EMFCOR);
  }

  if (num_north_polar_blocks_ > 0) {
    emf_north_send_ = new Real *[num_north_polar_blocks_];
    emf_north_recv_ = new Real *[num_north_polar_blocks_];
    emf_north_flag_ = new enum BoundaryStatus[num_north_polar_blocks_];
#ifdef MPI_PARALLEL
    req_emf_north_send_ = new MPI_Request[num_north_polar_blocks_];
    req_emf_north_recv_ = new MPI_Request[num_north_polar_blocks_];
#endif
    for (int n = 0; n < num_north_polar_blocks_; ++n) {
      emf_north_send_[n] = nullptr;
      emf_north_recv_[n] = nullptr;
      emf_north_flag_[n] = BNDRY_WAITING;
#ifdef MPI_PARALLEL
      req_emf_north_send_[n] = MPI_REQUEST_NULL;
      req_emf_north_recv_[n] = MPI_REQUEST_NULL;
#endif
    }
  }
  if (num_south_polar_blocks_ > 0) {
    emf_south_send_ = new Real *[num_south_polar_blocks_];
    emf_south_recv_ = new Real *[num_south_polar_blocks_];
    emf_south_flag_ = new enum BoundaryStatus[num_south_polar_blocks_];
#ifdef MPI_PARALLEL
    req_emf_south_send_ = new MPI_Request[num_south_polar_blocks_];
    req_emf_south_recv_ = new MPI_Request[num_south_polar_blocks_];
#endif
    for (int n = 0; n < num_south_polar_blocks_; ++n) {
      emf_south_send_[n] = nullptr;
      emf_south_recv_[n] = nullptr;
      emf_south_flag_[n] = BNDRY_WAITING;
#ifdef MPI_PARALLEL
      req_emf_south_send_[n] = MPI_REQUEST_NULL;
      req_emf_south_recv_[n] = MPI_REQUEST_NULL;
#endif
    }
  }

  // Allocate buffers for polar neighbor communication
  if (MAGNETIC_FIELDS_ENABLED) {
    if (num_north_polar_blocks_ > 0) {
      for (int n = 0; n < num_north_polar_blocks_; ++n) {
        emf_north_send_[n] = new Real[pmb->block_size.nx1];
        emf_north_recv_[n] = new Real[pmb->block_size.nx1];
      }
    }
    if (num_south_polar_blocks_ > 0) {
      for (int n = 0; n < num_south_polar_blocks_; ++n) {
        emf_south_send_[n] = new Real[pmb->block_size.nx1];
        emf_south_recv_[n] = new Real[pmb->block_size.nx1];
      }
    }
  }

  // single CPU in the azimuthal direction with the polar boundary
  if (pmb->loc.level == pmy_mesh_->root_level &&
      pmy_mesh_->nrbx3 == 1 &&
      (block_bcs[INNER_X2]==POLAR_BNDRY||block_bcs[OUTER_X2]==POLAR_BNDRY||
       block_bcs[INNER_X2]==POLAR_BNDRY_WEDGE||block_bcs[OUTER_X2]==POLAR_BNDRY_WEDGE))
    exc_.NewAthenaArray(pmb->ke+NGHOST+2);

  // set parameters for shearing box bc and allocate buffers
  if (SHEARING_BOX) {
    Omega_0_ = pin->GetOrAddReal("problem","Omega0",0.001);
    qshear_  = pin->GetOrAddReal("problem","qshear",1.5);
    ShBoxCoord_ = pin->GetOrAddInteger("problem","shboxcoord",1);
    x1size_ = pmy_mesh_->mesh_size.x1max - pmy_mesh_->mesh_size.x1min;
    x2size_ = pmy_mesh_->mesh_size.x2max - pmy_mesh_->mesh_size.x2min;
    x3size_ = pmy_mesh_->mesh_size.x3max - pmy_mesh_->mesh_size.x3min;
    int level = pmb->loc.level - pmy_mesh_->root_level;
    std::int64_t nrbx1 = pmy_mesh_->nrbx1*(1L << level);
    std::int64_t nrbx2 = pmy_mesh_->nrbx2*(1L << level);

    shbb_.outer = false;
    shbb_.inner = false;

    if (ShBoxCoord_ == 1) {
      int ncells2 = pmb->block_size.nx2 + 2*NGHOST;
      int ncells3 = pmb->block_size.nx3;
      if (pmy_mesh_->mesh_size.nx3>1) ncells3 += 2*NGHOST;
      ssize_ = NGHOST*ncells3;

      if (pmb->loc.lx1 == 0) { // if true for shearing inner blocks
        if (block_bcs[INNER_X1] != SHEAR_PERIODIC_BNDRY) {
          block_bcs[INNER_X1] = SHEAR_PERIODIC_BNDRY;
          BoundaryFunction_[INNER_X1] = nullptr;
        }
        shboxvar_inner_hydro_.NewAthenaArray(NHYDRO,ncells3,ncells2,NGHOST);
        flx_inner_hydro_.NewAthenaArray(ncells2);
        if (MAGNETIC_FIELDS_ENABLED) {
          shboxvar_inner_field_.x1f.NewAthenaArray(ncells3,ncells2,NGHOST);
          shboxvar_inner_field_.x2f.NewAthenaArray(ncells3,ncells2+1,NGHOST);
          shboxvar_inner_field_.x3f.NewAthenaArray(ncells3+1,ncells2,NGHOST);
          flx_inner_field_.x1f.NewAthenaArray(ncells2);
          flx_inner_field_.x2f.NewAthenaArray(ncells2+1);
          flx_inner_field_.x3f.NewAthenaArray(ncells2);
          shboxvar_inner_emf_.x2e.NewAthenaArray(ncells3+1,ncells2);
          shboxvar_inner_emf_.x3e.NewAthenaArray(ncells3,ncells2+1);
          shboxmap_inner_emf_.x2e.NewAthenaArray(ncells3+1,ncells2);
          shboxmap_inner_emf_.x3e.NewAthenaArray(ncells3,ncells2+1);
          flx_inner_emf_.x2e.NewAthenaArray(ncells2);
          flx_inner_emf_.x3e.NewAthenaArray(ncells2+1);
        }
        shbb_.inner = true;
        shbb_.igidlist=new int[nrbx2];
        shbb_.ilidlist=new int[nrbx2];
        shbb_.irnklist=new int[nrbx2];
        shbb_.ilevlist=new int[nrbx2];
        // attach corner cells from L/R side
        int size = (pmb->block_size.nx2+NGHOST)*ssize_*NHYDRO;
        int bsize=0, esize=0;
        if (MAGNETIC_FIELDS_ENABLED) {
          // extra cell in azimuth/vertical
          bsize = (pmb->block_size.nx2+NGHOST+1)*(ssize_+NGHOST)*NFIELD;
          // face plus edge for EMF
          esize = 2*(pmb->block_size.nx2+NGHOST)*pmb->block_size.nx3
                  +pmb->block_size.nx2+pmb->block_size.nx3+NGHOST;
        }
        for (int n=0; n<2; n++) {
          send_innerbuf_hydro_[n] = new Real[size];
          recv_innerbuf_hydro_[n] = new Real[size];
          shbox_inner_hydro_flag_[n]=BNDRY_WAITING;
#ifdef MPI_PARALLEL
          rq_innersend_hydro_[n] = MPI_REQUEST_NULL;
          rq_innerrecv_hydro_[n] = MPI_REQUEST_NULL;
#endif
          if (MAGNETIC_FIELDS_ENABLED) {
            send_innerbuf_field_[n] = new Real[bsize];
            recv_innerbuf_field_[n] = new Real[bsize];
            shbox_inner_field_flag_[n]=BNDRY_WAITING;
            send_innerbuf_emf_[n] = new Real[esize];
            recv_innerbuf_emf_[n] = new Real[esize];
            shbox_inner_emf_flag_[n]=BNDRY_WAITING;
#ifdef MPI_PARALLEL
            rq_innersend_field_[n] = MPI_REQUEST_NULL;
            rq_innerrecv_field_[n] = MPI_REQUEST_NULL;
            rq_innersend_emf_[n] = MPI_REQUEST_NULL;
            rq_innerrecv_emf_[n] = MPI_REQUEST_NULL;
#endif
          }
        }
        size = NGHOST*ssize_*NHYDRO;// corner cells only
        if (MAGNETIC_FIELDS_ENABLED) {
          bsize = NGHOST*(ssize_+NGHOST)*NFIELD;
          esize = 2*NGHOST*pmb->block_size.nx3+NGHOST;
        }
        for (int n=2; n<4; n++) {
          send_innerbuf_hydro_[n] = new Real[size];
          recv_innerbuf_hydro_[n] = new Real[size];
          shbox_inner_hydro_flag_[n]=BNDRY_WAITING;
#ifdef MPI_PARALLEL
          rq_innersend_hydro_[n] = MPI_REQUEST_NULL;
          rq_innerrecv_hydro_[n] = MPI_REQUEST_NULL;
#endif
          if (MAGNETIC_FIELDS_ENABLED) {
            send_innerbuf_field_[n] = new Real[bsize];
            recv_innerbuf_field_[n] = new Real[bsize];
            shbox_inner_field_flag_[n]=BNDRY_WAITING;
            send_innerbuf_emf_[n] = new Real[esize];
            recv_innerbuf_emf_[n] = new Real[esize];
            shbox_inner_emf_flag_[n]=BNDRY_WAITING;
#ifdef MPI_PARALLEL
            rq_innersend_field_[n] = MPI_REQUEST_NULL;
            rq_innerrecv_field_[n] = MPI_REQUEST_NULL;
            rq_innersend_emf_[n] = MPI_REQUEST_NULL;
            rq_innerrecv_emf_[n] = MPI_REQUEST_NULL;
#endif
          }
        }
      }

      if (pmb->loc.lx1 == (nrbx1-1)) { // if true for shearing outer blocks
        if (block_bcs[OUTER_X1] != SHEAR_PERIODIC_BNDRY) {
          block_bcs[OUTER_X1] = SHEAR_PERIODIC_BNDRY;
          BoundaryFunction_[OUTER_X1] = nullptr;
        }
        shboxvar_outer_hydro_.NewAthenaArray(NHYDRO,ncells3,ncells2,NGHOST);
        flx_outer_hydro_.NewAthenaArray(ncells2);
        if (MAGNETIC_FIELDS_ENABLED) {
          shboxvar_outer_field_.x1f.NewAthenaArray(ncells3,ncells2,NGHOST);
          shboxvar_outer_field_.x2f.NewAthenaArray(ncells3,ncells2+1,NGHOST);
          shboxvar_outer_field_.x3f.NewAthenaArray(ncells3+1,ncells2,NGHOST);
          flx_outer_field_.x1f.NewAthenaArray(ncells2);
          flx_outer_field_.x2f.NewAthenaArray(ncells2+1);
          flx_outer_field_.x3f.NewAthenaArray(ncells2);
          shboxvar_outer_emf_.x2e.NewAthenaArray(ncells3+1,ncells2);
          shboxvar_outer_emf_.x3e.NewAthenaArray(ncells3,ncells2+1);
          shboxmap_outer_emf_.x2e.NewAthenaArray(ncells3+1,ncells2);
          shboxmap_outer_emf_.x3e.NewAthenaArray(ncells3,ncells2+1);
          flx_outer_emf_.x2e.NewAthenaArray(ncells2);
          flx_outer_emf_.x3e.NewAthenaArray(ncells2+1);
        }
        shbb_.outer = true;
        shbb_.ogidlist=new int[nrbx2];
        shbb_.olidlist=new int[nrbx2];
        shbb_.ornklist=new int[nrbx2];
        shbb_.olevlist=new int[nrbx2];
        // attach corner cells from L/R side
        int size = (pmb->block_size.nx2+NGHOST)*ssize_*NHYDRO;
        int bsize=0, esize=0;
        if (MAGNETIC_FIELDS_ENABLED) {
          // extra cell in azimuth/vertical
          bsize = (pmb->block_size.nx2+NGHOST+1)*(ssize_+NGHOST)*NFIELD;
          // face plus edge for EMF
          esize = 2*(pmb->block_size.nx2+NGHOST)*pmb->block_size.nx3
                  +pmb->block_size.nx2+pmb->block_size.nx3+NGHOST;
        }
        for (int n=0; n<2; n++) {
          send_outerbuf_hydro_[n] = new Real[size];
          recv_outerbuf_hydro_[n] = new Real[size];
          shbox_outer_hydro_flag_[n]=BNDRY_WAITING;
#ifdef MPI_PARALLEL
          rq_outersend_hydro_[n] = MPI_REQUEST_NULL;
          rq_outerrecv_hydro_[n] = MPI_REQUEST_NULL;
#endif
          if (MAGNETIC_FIELDS_ENABLED) {
            send_outerbuf_field_[n] = new Real[bsize];
            recv_outerbuf_field_[n] = new Real[bsize];
            shbox_outer_field_flag_[n]=BNDRY_WAITING;
            send_outerbuf_emf_[n] = new Real[esize];
            recv_outerbuf_emf_[n] = new Real[esize];
            shbox_outer_emf_flag_[n]=BNDRY_WAITING;
#ifdef MPI_PARALLEL
            rq_outersend_field_[n] = MPI_REQUEST_NULL;
            rq_outerrecv_field_[n] = MPI_REQUEST_NULL;
            rq_outersend_emf_[n] = MPI_REQUEST_NULL;
            rq_outerrecv_emf_[n] = MPI_REQUEST_NULL;
#endif
          }
        }
        size = NGHOST*ssize_*NHYDRO;// corner cells only
        if (MAGNETIC_FIELDS_ENABLED) {
          bsize = NGHOST*(ssize_+NGHOST)*NFIELD;
          esize = 2*NGHOST*pmb->block_size.nx3+NGHOST;
        }
        for (int n=2; n<4; n++) {
          send_outerbuf_hydro_[n] = new Real[size];
          recv_outerbuf_hydro_[n] = new Real[size];
          shbox_outer_hydro_flag_[n]=BNDRY_WAITING;
#ifdef MPI_PARALLEL
          rq_outersend_hydro_[n] = MPI_REQUEST_NULL;
          rq_outerrecv_hydro_[n] = MPI_REQUEST_NULL;
#endif
          if (MAGNETIC_FIELDS_ENABLED) {
            send_outerbuf_field_[n] = new Real[bsize];
            recv_outerbuf_field_[n] = new Real[bsize];
            shbox_outer_field_flag_[n]=BNDRY_WAITING;
            send_outerbuf_emf_[n] = new Real[esize];
            recv_outerbuf_emf_[n] = new Real[esize];
            shbox_outer_emf_flag_[n]=BNDRY_WAITING;
#ifdef MPI_PARALLEL
            rq_outersend_field_[n] = MPI_REQUEST_NULL;
            rq_outerrecv_field_[n] = MPI_REQUEST_NULL;
            rq_outersend_emf_[n] = MPI_REQUEST_NULL;
            rq_outerrecv_emf_[n] = MPI_REQUEST_NULL;
#endif
          }
        }
      }
    }
  } // shearing box
}

// destructor

BoundaryValues::~BoundaryValues() {
  MeshBlock *pmb=pmy_block_;

  DestroyBoundaryData(bd_hydro_);
  if (SPECIES_ENABLED) {
    DestroyBoundaryData(bd_species_);
  }
#ifdef INCLUDE_CHEMISTRY
  DestroyBoundaryData(bd_sixray_);
#endif
  if (pmy_mesh_->multilevel==true) // SMR or AMR
    DestroyBoundaryData(bd_flcor_);
  if (MAGNETIC_FIELDS_ENABLED) {
    DestroyBoundaryData(bd_field_);
    DestroyBoundaryData(bd_emfcor_);
  }

  if (MAGNETIC_FIELDS_ENABLED) {
    if (num_north_polar_blocks_ > 0) {
      for (int n = 0; n < num_north_polar_blocks_; ++n) {
        delete[] emf_north_send_[n];
        delete[] emf_north_recv_[n];
#ifdef MPI_PARALLEL
        if (req_emf_north_send_[n]!=MPI_REQUEST_NULL)
          MPI_Request_free(&req_emf_north_send_[n]);
        if (req_emf_north_recv_[n]!=MPI_REQUEST_NULL)
          MPI_Request_free(&req_emf_north_recv_[n]);
#endif
      }
      delete[] emf_north_send_;
      delete[] emf_north_recv_;
      delete[] emf_north_flag_;
#ifdef MPI_PARALLEL
      delete[] req_emf_north_send_;
      delete[] req_emf_north_recv_;
#endif
    }
    if (num_south_polar_blocks_ > 0) {
      for (int n = 0; n < num_south_polar_blocks_; ++n) {
        delete[] emf_south_send_[n];
        delete[] emf_south_recv_[n];
#ifdef MPI_PARALLEL
        if (req_emf_south_send_[n]!=MPI_REQUEST_NULL)
          MPI_Request_free(&req_emf_south_send_[n]);
        if (req_emf_south_recv_[n]!=MPI_REQUEST_NULL)
          MPI_Request_free(&req_emf_south_recv_[n]);
#endif
      }
      delete[] emf_south_send_;
      delete[] emf_south_recv_;
      delete[] emf_south_flag_;
#ifdef MPI_PARALLEL
      delete[] req_emf_south_send_;
      delete[] req_emf_south_recv_;
#endif
    }
  }
  if (pmb->loc.level == pmy_mesh_->root_level && pmy_mesh_->nrbx3 == 1
      && (block_bcs[INNER_X2]==POLAR_BNDRY||block_bcs[OUTER_X2]==POLAR_BNDRY||
          block_bcs[INNER_X2]==POLAR_BNDRY_WEDGE||block_bcs[OUTER_X2]==POLAR_BNDRY_WEDGE))
    exc_.DeleteAthenaArray();

  if (SHEARING_BOX) {
    int level = pmb->loc.level - pmb->pmy_mesh->root_level;
    std::int64_t nrbx1 = pmb->pmy_mesh->nrbx1*(1L << level);
    if (pmb->loc.lx1 == 0) { // if true for shearing inner blocks
      shboxvar_inner_hydro_.DeleteAthenaArray();
      flx_inner_hydro_.DeleteAthenaArray();
      for (int n=0; n<4; n++) {
        delete[] send_innerbuf_hydro_[n];
        delete[] recv_innerbuf_hydro_[n];
      }
      if (MAGNETIC_FIELDS_ENABLED) {
        shboxvar_inner_field_.x1f.DeleteAthenaArray();
        shboxvar_inner_field_.x2f.DeleteAthenaArray();
        shboxvar_inner_field_.x3f.DeleteAthenaArray();
        flx_inner_field_.x1f.DeleteAthenaArray();
        flx_inner_field_.x2f.DeleteAthenaArray();
        flx_inner_field_.x3f.DeleteAthenaArray();
        shboxvar_inner_emf_.x2e.DeleteAthenaArray();
        shboxvar_inner_emf_.x3e.DeleteAthenaArray();
        flx_inner_emf_.x2e.DeleteAthenaArray();
        flx_inner_emf_.x3e.DeleteAthenaArray();
        for (int n=0; n<4; n++) {
          delete[] send_innerbuf_field_[n];
          delete[] recv_innerbuf_field_[n];
          delete[] send_innerbuf_emf_[n];
          delete[] recv_innerbuf_emf_[n];
        }
      }
    }
    if (pmb->loc.lx1 == (nrbx1-1)) { // if true for shearing outer blocks
      shboxvar_outer_hydro_.DeleteAthenaArray();
      flx_outer_hydro_.DeleteAthenaArray();
      for (int n=0; n<4; n++) {
        delete[] send_outerbuf_hydro_[n];
        delete[] recv_outerbuf_hydro_[n];
      }
      if (MAGNETIC_FIELDS_ENABLED) {
        shboxvar_outer_field_.x1f.DeleteAthenaArray();
        shboxvar_outer_field_.x2f.DeleteAthenaArray();
        shboxvar_outer_field_.x3f.DeleteAthenaArray();
        flx_outer_field_.x1f.DeleteAthenaArray();
        flx_outer_field_.x2f.DeleteAthenaArray();
        flx_outer_field_.x3f.DeleteAthenaArray();
        shboxvar_outer_emf_.x2e.DeleteAthenaArray();
        shboxvar_outer_emf_.x3e.DeleteAthenaArray();
        flx_outer_emf_.x2e.DeleteAthenaArray();
        flx_outer_emf_.x3e.DeleteAthenaArray();
        for (int n=0; n<4; n++) {
          delete[] send_outerbuf_field_[n];
          delete[] recv_outerbuf_field_[n];
          delete[] send_outerbuf_emf_[n];
          delete[] recv_outerbuf_emf_[n];
        }
      }
    }
  }
}


//----------------------------------------------------------------------------------------
//! \fn void BoundaryValues::InitBoundaryData(BoundaryData &bd, enum BoundaryType type)
//  \brief Initialize BoundaryData structure
void BoundaryValues::InitBoundaryData(BoundaryData &bd, enum BoundaryType type) {
  MeshBlock *pmb=pmy_block_;
  bool multilevel=pmy_mesh_->multilevel;
  int f2d=0, f3d=0;
  int cng, cng1, cng2, cng3;
  if (pmb->block_size.nx2 > 1) f2d=1;
  if (pmb->block_size.nx3 > 1) f3d=1;
  cng=cng1=pmb->cnghost;
  cng2=cng*f2d;
  cng3=cng*f3d;
  int size=0;
  bd.nbmax=maxneighbor_;
  if (type==BNDRY_FLCOR || type==BNDRY_EMFCOR) {
    for (bd.nbmax=0; BoundaryValues::ni[bd.nbmax].type==NEIGHBOR_FACE; bd.nbmax++) {}
  }
  if (type==BNDRY_EMFCOR) {
    for (          ; BoundaryValues::ni[bd.nbmax].type==NEIGHBOR_EDGE; bd.nbmax++) {}
  }
<<<<<<< HEAD
  if(type==BNDRY_SIXRAY) {
    bd.nbmax=6;
  }

  for(int n=0;n<bd.nbmax;n++) {
=======
  for (int n=0; n<bd.nbmax; n++) {
>>>>>>> d4860c85
    // Clear flags and requests
    bd.flag[n]=BNDRY_WAITING;
    bd.send[n]=nullptr;
    bd.recv[n]=nullptr;
#ifdef MPI_PARALLEL
    bd.req_send[n]=MPI_REQUEST_NULL;
    bd.req_recv[n]=MPI_REQUEST_NULL;
#endif

    // Allocate buffers
    // calculate the buffer size
    switch(type) {
      case BNDRY_HYDRO: {
        size=((BoundaryValues::ni[n].ox1==0)?pmb->block_size.nx1:NGHOST)
             *((BoundaryValues::ni[n].ox2==0)?pmb->block_size.nx2:NGHOST)
             *((BoundaryValues::ni[n].ox3==0)?pmb->block_size.nx3:NGHOST);
        if (multilevel) {
          int f2c=((BoundaryValues::ni[n].ox1==0) ? ((pmb->block_size.nx1+1)/2):NGHOST)
                  *((BoundaryValues::ni[n].ox2==0) ? ((pmb->block_size.nx2+1)/2):NGHOST)
                  *((BoundaryValues::ni[n].ox3==0) ? ((pmb->block_size.nx3+1)/2):NGHOST);
          int c2f=((BoundaryValues::ni[n].ox1==0) ?((pmb->block_size.nx1+1)/2+cng1):cng)
                  *((BoundaryValues::ni[n].ox2==0)?((pmb->block_size.nx2+1)/2+cng2):cng)
                  *((BoundaryValues::ni[n].ox3==0)?((pmb->block_size.nx3+1)/2+cng3):cng);
          size=std::max(size,c2f);
          size=std::max(size,f2c);
        }
        size*=NHYDRO;
      }
<<<<<<< HEAD
      break;
      case BNDRY_SPECIES: {
        size=((BoundaryValues::ni[n].ox1==0)?pmb->block_size.nx1:NGHOST)
            *((BoundaryValues::ni[n].ox2==0)?pmb->block_size.nx2:NGHOST)
            *((BoundaryValues::ni[n].ox3==0)?pmb->block_size.nx3:NGHOST);
        if(multilevel) {
          int f2c=((BoundaryValues::ni[n].ox1==0)?((pmb->block_size.nx1+1)/2):NGHOST)
                 *((BoundaryValues::ni[n].ox2==0)?((pmb->block_size.nx2+1)/2):NGHOST)
                 *((BoundaryValues::ni[n].ox3==0)?((pmb->block_size.nx3+1)/2):NGHOST);
          int c2f=((BoundaryValues::ni[n].ox1==0)?((pmb->block_size.nx1+1)/2+cng1):cng)
                 *((BoundaryValues::ni[n].ox2==0)?((pmb->block_size.nx2+1)/2+cng2):cng)
                 *((BoundaryValues::ni[n].ox3==0)?((pmb->block_size.nx3+1)/2+cng3):cng);
          size=std::max(size,c2f);
          size=std::max(size,f2c);
        }
        size*=NSPECIES;
      }
      break;
#ifdef INCLUDE_CHEMISTRY
      //six-ray
      case BNDRY_SIXRAY: {
        if (n == INNER_X1 || n == OUTER_X1) {
          size = pmb->block_size.nx2 * pmb->block_size.nx3;
        } else if (n == INNER_X2 || n == OUTER_X2) {
          size = pmb->block_size.nx1 * pmb->block_size.nx3;
        } else if (n == INNER_X3 || n == OUTER_X3) {
          size = pmb->block_size.nx1 * pmb->block_size.nx2;
        } else {
          std::stringstream msg;
          msg << "### FATAL ERROR in BoundaryValues::BoundaryValues" << std::endl
            << "six-ray direction: " << n << " is undefined. "<< std::endl;
          throw std::runtime_error(msg.str().c_str());
        }
        size *= pmb->pspec->pchemnet->n_cols_;
      }
      break;
#endif
=======
        break;
>>>>>>> d4860c85
      case BNDRY_FIELD: {
        int size1=((BoundaryValues::ni[n].ox1==0) ? (pmb->block_size.nx1+1):NGHOST)
                  *((BoundaryValues::ni[n].ox2==0) ? (pmb->block_size.nx2):NGHOST)
                  *((BoundaryValues::ni[n].ox3==0) ? (pmb->block_size.nx3):NGHOST);
        int size2=((BoundaryValues::ni[n].ox1==0) ? (pmb->block_size.nx1):NGHOST)
                  *((BoundaryValues::ni[n].ox2==0) ? (pmb->block_size.nx2+f2d):NGHOST)
                  *((BoundaryValues::ni[n].ox3==0) ? (pmb->block_size.nx3):NGHOST);
        int size3=((BoundaryValues::ni[n].ox1==0) ? (pmb->block_size.nx1):NGHOST)
                  *((BoundaryValues::ni[n].ox2==0) ? (pmb->block_size.nx2):NGHOST)
                  *((BoundaryValues::ni[n].ox3==0) ? (pmb->block_size.nx3+f3d):NGHOST);
        size=size1+size2+size3;
        if (multilevel) {
          if (BoundaryValues::ni[n].type!=NEIGHBOR_FACE) {
            if (BoundaryValues::ni[n].ox1!=0) size1=size1/NGHOST*(NGHOST+1);
            if (BoundaryValues::ni[n].ox2!=0) size2=size2/NGHOST*(NGHOST+1);
            if (BoundaryValues::ni[n].ox3!=0) size3=size3/NGHOST*(NGHOST+1);
          }
          size=size1+size2+size3;
          int f2c1=((BoundaryValues::ni[n].ox1==0) ? ((pmb->block_size.nx1+1)/2+1):NGHOST)
                   *((BoundaryValues::ni[n].ox2==0) ? ((pmb->block_size.nx2+1)/2):NGHOST)
                   *((BoundaryValues::ni[n].ox3==0) ? ((pmb->block_size.nx3+1)/2):NGHOST);
          int f2c2=((BoundaryValues::ni[n].ox1==0) ? ((pmb->block_size.nx1+1)/2):NGHOST)
                   *((BoundaryValues::ni[n].ox2==0) ? ((pmb->block_size.nx2+1)/2+f2d)
                     : NGHOST)
                   *((BoundaryValues::ni[n].ox3==0) ? ((pmb->block_size.nx3+1)/2):NGHOST);
          int f2c3=((BoundaryValues::ni[n].ox1==0) ? ((pmb->block_size.nx1+1)/2):NGHOST)
                   *((BoundaryValues::ni[n].ox2==0) ? ((pmb->block_size.nx2+1)/2):NGHOST)
                   *((BoundaryValues::ni[n].ox3==0) ? ((pmb->block_size.nx3+1)/2+f3d)
                     : NGHOST);
          if (BoundaryValues::ni[n].type!=NEIGHBOR_FACE) {
            if (BoundaryValues::ni[n].ox1!=0) f2c1=f2c1/NGHOST*(NGHOST+1);
            if (BoundaryValues::ni[n].ox2!=0) f2c2=f2c2/NGHOST*(NGHOST+1);
            if (BoundaryValues::ni[n].ox3!=0) f2c3=f2c3/NGHOST*(NGHOST+1);
          }
          int fsize=f2c1+f2c2+f2c3;
          int c2f1=
              ((BoundaryValues::ni[n].ox1==0) ? ((pmb->block_size.nx1+1)/2+cng1+1):cng+1)
              *((BoundaryValues::ni[n].ox2==0) ? ((pmb->block_size.nx2+1)/2+cng2):cng)
              *((BoundaryValues::ni[n].ox3==0) ? ((pmb->block_size.nx3+1)/2+cng3):cng);
          int c2f2=
              ((BoundaryValues::ni[n].ox1==0) ?((pmb->block_size.nx1+1)/2+cng1):cng)
              *((BoundaryValues::ni[n].ox2==0)?((pmb->block_size.nx2+1)/2+cng2+f2d):cng+1)
              *((BoundaryValues::ni[n].ox3==0)?((pmb->block_size.nx3+1)/2+cng3):cng);
          int c2f3=
              ((BoundaryValues::ni[n].ox1==0) ? ((pmb->block_size.nx1+1)/2+cng1):cng)
              *((BoundaryValues::ni[n].ox2==0)?((pmb->block_size.nx2+1)/2+cng2):cng)
              *((BoundaryValues::ni[n].ox3==0) ?
                ((pmb->block_size.nx3+1)/2+cng3+f3d) : cng+1);
          int csize=c2f1+c2f2+c2f3;
          size=std::max(size,std::max(csize,fsize));
        }
      }
        break;
      case BNDRY_FLCOR: {
        if (BoundaryValues::ni[n].ox1!=0)
          size=(pmb->block_size.nx2+1)/2*(pmb->block_size.nx3+1)/2*NHYDRO;
        if (BoundaryValues::ni[n].ox2!=0)
          size=(pmb->block_size.nx1+1)/2*(pmb->block_size.nx3+1)/2*NHYDRO;
        if (BoundaryValues::ni[n].ox3!=0)
          size=(pmb->block_size.nx1+1)/2*(pmb->block_size.nx2+1)/2*NHYDRO;
      }
        break;
      case BNDRY_EMFCOR: {
        if (BoundaryValues::ni[n].type==NEIGHBOR_FACE) {
          if (pmb->block_size.nx3>1) { // 3D
            if (BoundaryValues::ni[n].ox1!=0)
              size=(pmb->block_size.nx2+1)*(pmb->block_size.nx3)
                   +(pmb->block_size.nx2)*(pmb->block_size.nx3+1);
            else if (BoundaryValues::ni[n].ox2!=0)
              size=(pmb->block_size.nx1+1)*(pmb->block_size.nx3)
                   +(pmb->block_size.nx1)*(pmb->block_size.nx3+1);
            else
              size=(pmb->block_size.nx1+1)*(pmb->block_size.nx2)
                   +(pmb->block_size.nx1)*(pmb->block_size.nx2+1);
          } else if (pmb->block_size.nx2>1) { // 2D
            if (BoundaryValues::ni[n].ox1!=0)
              size=(pmb->block_size.nx2+1)+pmb->block_size.nx2;
            else
              size=(pmb->block_size.nx1+1)+pmb->block_size.nx1;
          } else { // 1D
            size=2;
          }
        } else if (BoundaryValues::ni[n].type==NEIGHBOR_EDGE) {
          if (pmb->block_size.nx3>1) { // 3D
            if (BoundaryValues::ni[n].ox3==0) size=pmb->block_size.nx3;
            if (BoundaryValues::ni[n].ox2==0) size=pmb->block_size.nx2;
            if (BoundaryValues::ni[n].ox1==0) size=pmb->block_size.nx1;
          } else if (pmb->block_size.nx2>1) {
            size=1;
          }
        }
      }
        break;
      default: {
        std::stringstream msg;
        msg << "### FATAL ERROR in InitBoundaryData" << std::endl
            << "Invalid boundary type is specified." << std::endl;
        ATHENA_ERROR(msg);
      }
        break;
    }
    bd.send[n]=new Real[size];
    bd.recv[n]=new Real[size];
  }
}


//----------------------------------------------------------------------------------------
//! \fn void BoundaryValues::DestroyBoundaryData(BoundaryData &bd)
//  \brief Destroy BoundaryData structure
void BoundaryValues::DestroyBoundaryData(BoundaryData &bd) {
  for (int n=0; n<bd.nbmax; n++) {
    delete [] bd.send[n];
    delete [] bd.recv[n];
#ifdef MPI_PARALLEL
    if (bd.req_send[n]!=MPI_REQUEST_NULL)
      MPI_Request_free(&bd.req_send[n]);
    if (bd.req_recv[n]!=MPI_REQUEST_NULL)
      MPI_Request_free(&bd.req_recv[n]);
#endif
  }
}

//----------------------------------------------------------------------------------------
//! \fn void BoundaryValues::Initialize(void)
//  \brief Initialize MPI requests

void BoundaryValues::Initialize(void) {
  MeshBlock* pmb=pmy_block_;
  int &mylevel=pmb->loc.level;
  // 6x unused vars:
  // std::int64_t &lx1=pmb->loc.lx1;
  // std::int64_t &lx2=pmb->loc.lx2;
  // std::int64_t &lx3=pmb->loc.lx3;
  // int myox1 = ((lx1 & 1LL) == 1LL);
  // int myox2 = ((lx2 & 1LL) == 1LL);
  // int myox3 = ((lx3 & 1LL) == 1LL);

  // count the number of the fine meshblocks contacting on each edge
  int eid=0;
  if (pmb->block_size.nx2 > 1) {
    for (int ox2=-1; ox2<=1; ox2+=2) {
      for (int ox1=-1; ox1<=1; ox1+=2) {
        int nis, nie, njs, nje;
        nis=std::max(ox1-1,-1), nie=std::min(ox1+1,1);
        njs=std::max(ox2-1,-1), nje=std::min(ox2+1,1);
        int nf=0, fl=mylevel;
        for (int nj=njs; nj<=nje; nj++) {
          for (int ni=nis; ni<=nie; ni++) {
            if (nblevel[1][nj+1][ni+1] > fl)
              fl++, nf=0;
            if (nblevel[1][nj+1][ni+1]==fl)
              nf++;
          }
        }
        edge_flag_[eid]=(fl==mylevel);
        nedge_fine_[eid++]=nf;
      }
    }
  }
  if (pmb->block_size.nx3 > 1) {
    for (int ox3=-1; ox3<=1; ox3+=2) {
      for (int ox1=-1; ox1<=1; ox1+=2) {
        int nis, nie, nks, nke;
        nis=std::max(ox1-1,-1), nie=std::min(ox1+1,1);
        nks=std::max(ox3-1,-1), nke=std::min(ox3+1,1);
        int nf=0, fl=mylevel;
        for (int nk=nks; nk<=nke; nk++) {
          for (int ni=nis; ni<=nie; ni++) {
            if (nblevel[nk+1][1][ni+1] > fl)
              fl++, nf=0;
            if (nblevel[nk+1][1][ni+1]==fl)
              nf++;
          }
        }
        edge_flag_[eid]=(fl==mylevel);
        nedge_fine_[eid++]=nf;
      }
    }
    for (int ox3=-1; ox3<=1; ox3+=2) {
      for (int ox2=-1; ox2<=1; ox2+=2) {
        int njs, nje, nks, nke;
        njs=std::max(ox2-1,-1), nje=std::min(ox2+1,1);
        nks=std::max(ox3-1,-1), nke=std::min(ox3+1,1);
        int nf=0, fl=mylevel;
        for (int nk=nks; nk<=nke; nk++) {
          for (int nj=njs; nj<=nje; nj++) {
            if (nblevel[nk+1][nj+1][1] > fl)
              fl++, nf=0;
            if (nblevel[nk+1][nj+1][1]==fl)
              nf++;
          }
        }
        edge_flag_[eid]=(fl==mylevel);
        nedge_fine_[eid++]=nf;
      }
    }
  }

#ifdef MPI_PARALLEL
  int f2d=0, f3d=0;
  int cng, cng1, cng2, cng3;
  if (pmb->block_size.nx2 > 1) f2d=1;
  if (pmb->block_size.nx3 > 1) f3d=1;
  cng  = cng1 =pmb->cnghost;
  cng2 = cng*f2d;
  cng3 = cng*f3d;
  int ssize, rsize;
  int tag;
  // Initialize non-polar neighbor communications to other ranks
  for (int n=0; n<nneighbor; n++) {
    NeighborBlock& nb = neighbor[n];
    if (nb.rank!=Globals::my_rank) {
      if (nb.level==mylevel) { // same
        ssize=rsize=((nb.ox1==0)?pmb->block_size.nx1:NGHOST)
              *((nb.ox2==0)?pmb->block_size.nx2:NGHOST)
              *((nb.ox3==0)?pmb->block_size.nx3:NGHOST);
      } else if (nb.level<mylevel) { // coarser
        ssize=((nb.ox1==0) ? ((pmb->block_size.nx1+1)/2):NGHOST)
              *((nb.ox2==0) ? ((pmb->block_size.nx2+1)/2):NGHOST)
              *((nb.ox3==0) ? ((pmb->block_size.nx3+1)/2):NGHOST);
        rsize=((nb.ox1==0) ? ((pmb->block_size.nx1+1)/2+cng1):cng1)
              *((nb.ox2==0) ? ((pmb->block_size.nx2+1)/2+cng2):cng2)
              *((nb.ox3==0) ? ((pmb->block_size.nx3+1)/2+cng3):cng3);
      } else { // finer
        ssize=((nb.ox1==0) ? ((pmb->block_size.nx1+1)/2+cng1):cng1)
              *((nb.ox2==0) ? ((pmb->block_size.nx2+1)/2+cng2):cng2)
              *((nb.ox3==0) ? ((pmb->block_size.nx3+1)/2+cng3):cng3);
        rsize=((nb.ox1==0) ? ((pmb->block_size.nx1+1)/2):NGHOST)
              *((nb.ox2==0) ? ((pmb->block_size.nx2+1)/2):NGHOST)
              *((nb.ox3==0) ? ((pmb->block_size.nx3+1)/2):NGHOST);
      }
      ssize*=NHYDRO; rsize*=NHYDRO;
      // specify the offsets in the view point of the target block: flip ox? signs
      tag=CreateBvalsMPITag(nb.lid, TAG_HYDRO, nb.targetid);
      if (bd_hydro_.req_send[nb.bufid]!=MPI_REQUEST_NULL)
        MPI_Request_free(&bd_hydro_.req_send[nb.bufid]);
      MPI_Send_init(bd_hydro_.send[nb.bufid],ssize,MPI_ATHENA_REAL,
                    nb.rank,tag,MPI_COMM_WORLD,&(bd_hydro_.req_send[nb.bufid]));
      tag=CreateBvalsMPITag(pmb->lid, TAG_HYDRO, nb.bufid);
      if (bd_hydro_.req_recv[nb.bufid]!=MPI_REQUEST_NULL)
        MPI_Request_free(&bd_hydro_.req_recv[nb.bufid]);
      MPI_Recv_init(bd_hydro_.recv[nb.bufid],rsize,MPI_ATHENA_REAL,
                    nb.rank,tag,MPI_COMM_WORLD,&(bd_hydro_.req_recv[nb.bufid]));
      if (SPECIES_ENABLED) {
        tag=CreateBvalsMPITag(nb.lid, TAG_SPECIES, nb.targetid);
        if(bd_species_.req_send[nb.bufid]!=MPI_REQUEST_NULL) {
          MPI_Request_free(&bd_species_.req_send[nb.bufid]);
        }
        MPI_Send_init(bd_species_.send[nb.bufid],ssize*NSPECIES/NHYDRO,MPI_ATHENA_REAL,
            nb.rank,tag,MPI_COMM_WORLD,&(bd_species_.req_send[nb.bufid]));
        tag=CreateBvalsMPITag(pmb->lid, TAG_SPECIES, nb.bufid);
        if(bd_species_.req_recv[nb.bufid]!=MPI_REQUEST_NULL) {
          MPI_Request_free(&bd_species_.req_recv[nb.bufid]);
        }
        MPI_Recv_init(bd_species_.recv[nb.bufid],rsize*NSPECIES/NHYDRO,MPI_ATHENA_REAL,
            nb.rank,tag,MPI_COMM_WORLD,&(bd_species_.req_recv[nb.bufid]));
      }

      // flux correction
      if (pmy_mesh_->multilevel==true && nb.type==NEIGHBOR_FACE) {
        int size;
        if (nb.fid==0 || nb.fid==1)
          size=((pmb->block_size.nx2+1)/2)*((pmb->block_size.nx3+1)/2);
        else if (nb.fid==2 || nb.fid==3)
          size=((pmb->block_size.nx1+1)/2)*((pmb->block_size.nx3+1)/2);
        else // (nb.fid==4 || nb.fid==5)
          size=((pmb->block_size.nx1+1)/2)*((pmb->block_size.nx2+1)/2);
        size*=NHYDRO;
        if (nb.level<mylevel) { // send to coarser
          tag=CreateBvalsMPITag(nb.lid, TAG_HYDFLX, nb.targetid);
          if (bd_flcor_.req_send[nb.bufid]!=MPI_REQUEST_NULL)
            MPI_Request_free(&bd_flcor_.req_send[nb.bufid]);
          MPI_Send_init(bd_flcor_.send[nb.bufid],size,MPI_ATHENA_REAL,
                        nb.rank,tag,MPI_COMM_WORLD,&(bd_flcor_.req_send[nb.bufid]));
        } else if (nb.level>mylevel) { // receive from finer
          tag=CreateBvalsMPITag(pmb->lid, TAG_HYDFLX, nb.bufid);
          if (bd_flcor_.req_recv[nb.bufid]!=MPI_REQUEST_NULL)
            MPI_Request_free(&bd_flcor_.req_recv[nb.bufid]);
          MPI_Recv_init(bd_flcor_.recv[nb.bufid],size,MPI_ATHENA_REAL,
                        nb.rank,tag,MPI_COMM_WORLD,&(bd_flcor_.req_recv[nb.bufid]));
        }
      }

      if (MAGNETIC_FIELDS_ENABLED) {
        int size, csize, fsize;
        int size1=((nb.ox1==0) ? (pmb->block_size.nx1+1):NGHOST)
                  *((nb.ox2==0) ? (pmb->block_size.nx2):NGHOST)
                  *((nb.ox3==0) ? (pmb->block_size.nx3):NGHOST);
        int size2=((nb.ox1==0) ? (pmb->block_size.nx1):NGHOST)
                  *((nb.ox2==0) ? (pmb->block_size.nx2+f2d):NGHOST)
                  *((nb.ox3==0) ? (pmb->block_size.nx3):NGHOST);
        int size3=((nb.ox1==0) ? (pmb->block_size.nx1):NGHOST)
                  *((nb.ox2==0) ? (pmb->block_size.nx2):NGHOST)
                  *((nb.ox3==0) ? (pmb->block_size.nx3+f3d):NGHOST);
        size=size1+size2+size3;
        if (pmy_mesh_->multilevel==true) {
          if (nb.type!=NEIGHBOR_FACE) {
            if (nb.ox1!=0) size1=size1/NGHOST*(NGHOST+1);
            if (nb.ox2!=0) size2=size2/NGHOST*(NGHOST+1);
            if (nb.ox3!=0) size3=size3/NGHOST*(NGHOST+1);
          }
          size=size1+size2+size3;
          int f2c1=((nb.ox1==0) ? ((pmb->block_size.nx1+1)/2+1):NGHOST)
                   *((nb.ox2==0) ? ((pmb->block_size.nx2+1)/2):NGHOST)
                   *((nb.ox3==0) ? ((pmb->block_size.nx3+1)/2):NGHOST);
          int f2c2=((nb.ox1==0) ? ((pmb->block_size.nx1+1)/2):NGHOST)
                   *((nb.ox2==0) ? ((pmb->block_size.nx2+1)/2+f2d):NGHOST)
                   *((nb.ox3==0) ? ((pmb->block_size.nx3+1)/2):NGHOST);
          int f2c3=((nb.ox1==0) ? ((pmb->block_size.nx1+1)/2):NGHOST)
                   *((nb.ox2==0) ? ((pmb->block_size.nx2+1)/2):NGHOST)
                   *((nb.ox3==0) ? ((pmb->block_size.nx3+1)/2+f3d):NGHOST);
          if (nb.type!=NEIGHBOR_FACE) {
            if (nb.ox1!=0) f2c1=f2c1/NGHOST*(NGHOST+1);
            if (nb.ox2!=0) f2c2=f2c2/NGHOST*(NGHOST+1);
            if (nb.ox3!=0) f2c3=f2c3/NGHOST*(NGHOST+1);
          }
          fsize=f2c1+f2c2+f2c3;
          int c2f1=((nb.ox1==0) ? ((pmb->block_size.nx1+1)/2+cng1+1):cng+1)
                   *((nb.ox2==0) ? ((pmb->block_size.nx2+1)/2+cng2):cng)
                   *((nb.ox3==0) ? ((pmb->block_size.nx3+1)/2+cng3):cng);
          int c2f2=((nb.ox1==0) ? ((pmb->block_size.nx1+1)/2+cng1):cng)
                   *((nb.ox2==0) ? ((pmb->block_size.nx2+1)/2+cng2+f2d):cng+1)
                   *((nb.ox3==0) ? ((pmb->block_size.nx3+1)/2+cng3):cng);
          int c2f3=((nb.ox1==0) ? ((pmb->block_size.nx1+1)/2+cng1):cng)
                   *((nb.ox2==0) ? ((pmb->block_size.nx2+1)/2+cng2):cng)
                   *((nb.ox3==0) ? ((pmb->block_size.nx3+1)/2+cng3+f3d):cng+1);
          csize=c2f1+c2f2+c2f3;
        }
        if (nb.level==mylevel) // same
          ssize=size, rsize=size;
        else if (nb.level<mylevel) // coarser
          ssize=fsize, rsize=csize;
        else // finer
          ssize=csize, rsize=fsize;

        tag=CreateBvalsMPITag(nb.lid, TAG_FIELD, nb.targetid);
        if (bd_field_.req_send[nb.bufid]!=MPI_REQUEST_NULL)
          MPI_Request_free(&bd_field_.req_send[nb.bufid]);
        MPI_Send_init(bd_field_.send[nb.bufid],ssize,MPI_ATHENA_REAL,
                      nb.rank,tag,MPI_COMM_WORLD,&(bd_field_.req_send[nb.bufid]));
        tag=CreateBvalsMPITag(pmb->lid, TAG_FIELD, nb.bufid);
        if (bd_field_.req_recv[nb.bufid]!=MPI_REQUEST_NULL)
          MPI_Request_free(&bd_field_.req_recv[nb.bufid]);
        MPI_Recv_init(bd_field_.recv[nb.bufid],rsize,MPI_ATHENA_REAL,
                      nb.rank,tag,MPI_COMM_WORLD,&(bd_field_.req_recv[nb.bufid]));
        // EMF correction
        int f2csize;
        if (nb.type==NEIGHBOR_FACE) { // face
          if (pmb->block_size.nx3 > 1) { // 3D
            if (nb.fid==INNER_X1 || nb.fid==OUTER_X1) {
              size=(pmb->block_size.nx2+1)*(pmb->block_size.nx3)
                   +(pmb->block_size.nx2)*(pmb->block_size.nx3+1);
              f2csize=(pmb->block_size.nx2/2+1)*(pmb->block_size.nx3/2)
                      +(pmb->block_size.nx2/2)*(pmb->block_size.nx3/2+1);
            } else if (nb.fid==INNER_X2 || nb.fid==OUTER_X2) {
              size=(pmb->block_size.nx1+1)*(pmb->block_size.nx3)
                   +(pmb->block_size.nx1)*(pmb->block_size.nx3+1);
              f2csize=(pmb->block_size.nx1/2+1)*(pmb->block_size.nx3/2)
                      +(pmb->block_size.nx1/2)*(pmb->block_size.nx3/2+1);
            } else if (nb.fid==INNER_X3 || nb.fid==OUTER_X3) {
              size=(pmb->block_size.nx1+1)*(pmb->block_size.nx2)
                   +(pmb->block_size.nx1)*(pmb->block_size.nx2+1);
              f2csize=(pmb->block_size.nx1/2+1)*(pmb->block_size.nx2/2)
                      +(pmb->block_size.nx1/2)*(pmb->block_size.nx2/2+1);
            }
          } else if (pmb->block_size.nx2 > 1) { // 2D
            if (nb.fid==INNER_X1 || nb.fid==OUTER_X1) {
              size=(pmb->block_size.nx2+1)+pmb->block_size.nx2;
              f2csize=(pmb->block_size.nx2/2+1)+pmb->block_size.nx2/2;
            } else if (nb.fid==INNER_X2 || nb.fid==OUTER_X2) {
              size=(pmb->block_size.nx1+1)+pmb->block_size.nx1;
              f2csize=(pmb->block_size.nx1/2+1)+pmb->block_size.nx1/2;
            }
          } else { // 1D
            size=f2csize=2;
          }
        } else if (nb.type==NEIGHBOR_EDGE) { // edge
          if (pmb->block_size.nx3 > 1) { // 3D
            if (nb.eid>=0 && nb.eid<4) {
              size=pmb->block_size.nx3;
              f2csize=pmb->block_size.nx3/2;
            } else if (nb.eid>=4 && nb.eid<8) {
              size=pmb->block_size.nx2;
              f2csize=pmb->block_size.nx2/2;
            } else if (nb.eid>=8 && nb.eid<12) {
              size=pmb->block_size.nx1;
              f2csize=pmb->block_size.nx1/2;
            }
          } else if (pmb->block_size.nx2 > 1) { // 2D
            size=f2csize=1;
          }
        } else { // corner
          continue;
        }

        if (nb.level==mylevel) { // the same level
          if ((nb.type==NEIGHBOR_FACE) || ((nb.type==NEIGHBOR_EDGE)
                                           && (edge_flag_[nb.eid]==true))) {
            tag=CreateBvalsMPITag(nb.lid, TAG_FLDFLX, nb.targetid);
            if (bd_emfcor_.req_send[nb.bufid]!=MPI_REQUEST_NULL)
              MPI_Request_free(&bd_emfcor_.req_send[nb.bufid]);
            MPI_Send_init(bd_emfcor_.send[nb.bufid],size,MPI_ATHENA_REAL,
                          nb.rank,tag,MPI_COMM_WORLD,&(bd_emfcor_.req_send[nb.bufid]));
            tag=CreateBvalsMPITag(pmb->lid, TAG_FLDFLX, nb.bufid);
            if (bd_emfcor_.req_recv[nb.bufid]!=MPI_REQUEST_NULL)
              MPI_Request_free(&bd_emfcor_.req_recv[nb.bufid]);
            MPI_Recv_init(bd_emfcor_.recv[nb.bufid],size,MPI_ATHENA_REAL,
                          nb.rank,tag,MPI_COMM_WORLD,&(bd_emfcor_.req_recv[nb.bufid]));
          }
        }
        if (nb.level>mylevel) { // finer neighbor
          tag=CreateBvalsMPITag(pmb->lid, TAG_FLDFLX, nb.bufid);
          if (bd_emfcor_.req_recv[nb.bufid]!=MPI_REQUEST_NULL)
            MPI_Request_free(&bd_emfcor_.req_recv[nb.bufid]);
          MPI_Recv_init(bd_emfcor_.recv[nb.bufid],f2csize,MPI_ATHENA_REAL,
                        nb.rank,tag,MPI_COMM_WORLD,&(bd_emfcor_.req_recv[nb.bufid]));
        }
        if (nb.level<mylevel) { // coarser neighbor
          tag=CreateBvalsMPITag(nb.lid, TAG_FLDFLX, nb.targetid);
          if (bd_emfcor_.req_send[nb.bufid]!=MPI_REQUEST_NULL)
            MPI_Request_free(&bd_emfcor_.req_send[nb.bufid]);
          MPI_Send_init(bd_emfcor_.send[nb.bufid],f2csize,MPI_ATHENA_REAL,
                        nb.rank,tag,MPI_COMM_WORLD,&(bd_emfcor_.req_send[nb.bufid]));
        }
      }
    }
  }
#ifdef INCLUDE_CHEMISTRY
  //six ray
  if (RADIATION_ENABLED) {
    for (int n=0; n<6; n++) {
      NeighborBlock *nb = pmb->prad->pradintegrator->pfacenb_[n];
      if (nb != NULL && nb->rank!=Globals::my_rank) {
        if (nb->fid == INNER_X1 || nb->fid == OUTER_X1) {
          ssize = rsize = pmb->block_size.nx2 * pmb->block_size.nx3;
        } else if (nb->fid == INNER_X2 || nb->fid == OUTER_X2) {
          ssize = rsize = pmb->block_size.nx1 * pmb->block_size.nx3;
        } else {
          ssize = rsize = pmb->block_size.nx1 * pmb->block_size.nx2;
        }
        ssize *= pmb->pspec->pchemnet->n_cols_;
        rsize *= pmb->pspec->pchemnet->n_cols_;
        tag=CreateBvalsMPITag(nb->lid, TAG_SIXRAY, nb->targetid);
        MPI_Send_init(bd_sixray_.send[n], ssize, MPI_ATHENA_REAL,
                      nb->rank,tag,MPI_COMM_WORLD,&bd_sixray_.req_send[n]);
        tag=CreateBvalsMPITag(pmb->lid, TAG_SIXRAY, nb->bufid);
        MPI_Recv_init(bd_sixray_.recv[n], rsize, MPI_ATHENA_REAL,
                      nb->rank,tag,MPI_COMM_WORLD,&bd_sixray_.req_recv[n]);
      }
    }
  }
#endif //INCLUDE_CHEMISTRY

  // Initialize polar neighbor communications to other ranks
  if (MAGNETIC_FIELDS_ENABLED) {
    for (int n = 0; n < num_north_polar_blocks_; ++n) {
      const PolarNeighborBlock &nb = polar_neighbor_north[n];
      if (nb.rank != Globals::my_rank) {
        tag = CreateBvalsMPITag(nb.lid, TAG_FLDFLX_POLE, pmb->loc.lx3);
        if (req_emf_north_send_[n]!=MPI_REQUEST_NULL)
          MPI_Request_free(&req_emf_north_send_[n]);
        MPI_Send_init(emf_north_send_[n], pmb->block_size.nx1, MPI_ATHENA_REAL,
                      nb.rank, tag, MPI_COMM_WORLD, &req_emf_north_send_[n]);
        tag = CreateBvalsMPITag(pmb->lid, TAG_FLDFLX_POLE, n);
        if (req_emf_north_recv_[n]!=MPI_REQUEST_NULL)
          MPI_Request_free(&req_emf_north_recv_[n]);
        MPI_Recv_init(emf_north_recv_[n], pmb->block_size.nx1, MPI_ATHENA_REAL,
                      nb.rank, tag, MPI_COMM_WORLD, &req_emf_north_recv_[n]);
      }
    }
    for (int n = 0; n < num_south_polar_blocks_; ++n) {
      const PolarNeighborBlock &nb = polar_neighbor_south[n];
      if (nb.rank != Globals::my_rank) {
        tag = CreateBvalsMPITag(nb.lid, TAG_FLDFLX_POLE, pmb->loc.lx3);
        if (req_emf_south_send_[n]!=MPI_REQUEST_NULL)
          MPI_Request_free(&req_emf_south_send_[n]);
        MPI_Send_init(emf_south_send_[n], pmb->block_size.nx1, MPI_ATHENA_REAL,
                      nb.rank, tag, MPI_COMM_WORLD, &req_emf_south_send_[n]);
        tag = CreateBvalsMPITag(pmb->lid, TAG_FLDFLX_POLE, n);
        if (req_emf_south_recv_[n]!=MPI_REQUEST_NULL)
          MPI_Request_free(&req_emf_south_recv_[n]);
        MPI_Recv_init(emf_south_recv_[n], pmb->block_size.nx1, MPI_ATHENA_REAL,
                      nb.rank, tag, MPI_COMM_WORLD, &req_emf_south_recv_[n]);
      }
    }
  }
#endif

  // initialize the shearing block lists
  if (SHEARING_BOX) {
    Mesh *pmesh = pmb->pmy_mesh;
    int level = pmb->loc.level - pmesh->root_level;
    std::int64_t nrbx1 = pmesh->nrbx1*(1L << level);
    // std::int64_t nrbx2 = pmesh->nrbx2*(1L << level); // unused variable
    int nbtotal = pmesh->nbtotal;
    int *ranklist = pmesh->ranklist;
    int *nslist = pmesh->nslist;
    LogicalLocation *loclist = pmesh->loclist;

    int count = 0;
    if (shbb_.inner) {
      for (int i=0; i<nbtotal; i++) {
        if (loclist[i].lx1 == 0 && loclist[i].lx3 == pmb->loc.lx3 &&
            loclist[i].level == pmb->loc.level) {
          shbb_.igidlist[count] = i;
          shbb_.ilidlist[count] = i - nslist[ranklist[i]];
          shbb_.irnklist[count] = ranklist[i];
          shbb_.ilevlist[count] = loclist[i].level;
          count++;
        }
      }
    }
    count = 0;
    if (shbb_.outer) {
      for (int i=0; i<nbtotal; i++) {
        if (loclist[i].lx1 == (nrbx1-1) && loclist[i].lx3 == pmb->loc.lx3 &&
            loclist[i].level == pmb->loc.level) {
          shbb_.ogidlist[count] = i;
          shbb_.olidlist[count] = i - nslist[ranklist[i]];
          shbb_.ornklist[count] = ranklist[i];
          shbb_.olevlist[count] = loclist[i].level;
          count++;
        }
      }
    }
  }
  return;
}

//----------------------------------------------------------------------------------------
//! \fn void BoundaryValues::CheckBoundary(void)
//  \brief checks if the boundary conditions are correctly enrolled (and other boundary
//  values compatibility checks performed at the top of Mesh::Initialize())

void BoundaryValues::CheckBoundary(void) {
  for (int i=0; i<nface_; i++) {
    if (block_bcs[i]==USER_BNDRY) {
      if (BoundaryFunction_[i]==nullptr) {
        std::stringstream msg;
        msg << "### FATAL ERROR in BoundaryValues::CheckBoundary" << std::endl
            << "A user-defined boundary is specified but the hydro boundary function "
            << "is not enrolled in direction " << i  << "." << std::endl;
        ATHENA_ERROR(msg);
      }
    }
  }
  return;
}

//----------------------------------------------------------------------------------------
//! \fn void BoundaryValues::StartReceivingForInit(bool cons_and_field)
//  \brief initiate MPI_Irecv for initialization

void BoundaryValues::StartReceivingForInit(bool cons_and_field) {
#ifdef MPI_PARALLEL
  for (int n=0; n<nneighbor; n++) {
    NeighborBlock& nb = neighbor[n];
    if (nb.rank!=Globals::my_rank) {
      if (cons_and_field) {  // normal case
        MPI_Start(&(bd_hydro_.req_recv[nb.bufid]));
        if (SPECIES_ENABLED) {
          MPI_Start(&bd_species_.req_recv[nb.bufid]);
        }
        if (MAGNETIC_FIELDS_ENABLED) {
          MPI_Start(&(bd_field_.req_recv[nb.bufid]));
        }
      } else { // must be primitive initialization
        MPI_Start(&(bd_hydro_.req_recv[nb.bufid]));
        if (SPECIES_ENABLED) {
          MPI_Start(&bd_species_.req_recv[nb.bufid]);
        }
      }
    }
  }
<<<<<<< HEAD
// find send_block_id and recv_block_id;
=======
#endif
  // find send_block_id and recv_block_id;
>>>>>>> d4860c85
  if (SHEARING_BOX) {
    MeshBlock *pmb=pmy_block_;
    Mesh *pmesh = pmb->pmy_mesh;
    FindShearBlock(pmesh->time);
  }
#endif //MPI_PARALLEL
  return;
}

//----------------------------------------------------------------------------------------
//! \fn void BoundaryValues::StartReceivingAll(const Real time)
//  \brief initiate MPI_Irecv for all the sweeps

void BoundaryValues::StartReceivingAll(const Real time) {
  firsttime_=true;
#ifdef MPI_PARALLEL
  MeshBlock *pmb=pmy_block_;
  int mylevel=pmb->loc.level;
  for (int n=0; n<nneighbor; n++) {
    NeighborBlock& nb = neighbor[n];
    if (nb.rank!=Globals::my_rank) {
      MPI_Start(&(bd_hydro_.req_recv[nb.bufid]));
      if (nb.type==NEIGHBOR_FACE && nb.level>mylevel)
        MPI_Start(&(bd_flcor_.req_recv[nb.bufid]));
      if (MAGNETIC_FIELDS_ENABLED) {
        MPI_Start(&(bd_field_.req_recv[nb.bufid]));
        if (nb.type==NEIGHBOR_FACE || nb.type==NEIGHBOR_EDGE) {
          if ((nb.level>mylevel) ||
              ((nb.level==mylevel) && ((nb.type==NEIGHBOR_FACE)
                                       || ((nb.type==NEIGHBOR_EDGE)
                                           && (edge_flag_[nb.eid]==true)))))
            MPI_Start(&(bd_emfcor_.req_recv[nb.bufid]));
        }
      }
    }
  }
  if (MAGNETIC_FIELDS_ENABLED) {
    for (int n = 0; n < num_north_polar_blocks_; ++n) {
      const PolarNeighborBlock &nb = polar_neighbor_north[n];
      if (nb.rank != Globals::my_rank) {
        MPI_Start(&req_emf_north_recv_[n]);
      }
    }
    for (int n = 0; n < num_south_polar_blocks_; ++n) {
      const PolarNeighborBlock &nb = polar_neighbor_south[n];
      if (nb.rank != Globals::my_rank) {
        MPI_Start(&req_emf_south_recv_[n]);
      }
    }
  }
#endif
  // find send_block_id and recv_block_id; post non-blocking recv
  if (SHEARING_BOX) {
    FindShearBlock(time);
#ifdef MPI_PARALLEL
    //    Mesh *pmesh = pmb->pmy_mesh;
    int size,tag;
    if (shbb_.inner) { // inner boundary
      for (int n=0; n<4; n++) {
        if ((recv_inner_rank_[n]!=Globals::my_rank) &&
            (recv_inner_rank_[n]!=-1)) {
          size = ssize_*NHYDRO*recv_innersize_hydro_[n];
          tag  = CreateBvalsMPITag(pmb->lid, TAG_SHBOX_HYDRO, n);
          MPI_Irecv(recv_innerbuf_hydro_[n],size,MPI_ATHENA_REAL,
                    recv_inner_rank_[n],tag,MPI_COMM_WORLD,
                    &rq_innerrecv_hydro_[n]);
          if (MAGNETIC_FIELDS_ENABLED) {
            size = recv_innersize_field_[n];
            tag  = CreateBvalsMPITag(pmb->lid, TAG_SHBOX_FIELD, n);
            MPI_Irecv(recv_innerbuf_field_[n],size,MPI_ATHENA_REAL,
                      recv_inner_rank_[n],tag,MPI_COMM_WORLD,
                      &rq_innerrecv_field_[n]);
            size = recv_innersize_emf_[n];
            tag  = CreateBvalsMPITag(pmb->lid, TAG_SHBOX_EMF, n);
            MPI_Irecv(recv_innerbuf_emf_[n],size,MPI_ATHENA_REAL,
                      recv_inner_rank_[n],tag,MPI_COMM_WORLD,
                      &rq_innerrecv_emf_[n]);
          }
        }
      }
    }

    if (shbb_.outer) { // outer boundary
      int offset=4;
      for (int n=0; n<4; n++) {
        if ((recv_outer_rank_[n]!=Globals::my_rank) &&
            (recv_outer_rank_[n]!=-1)) {
          size = ssize_*NHYDRO*recv_outersize_hydro_[n];
          tag  = CreateBvalsMPITag(pmb->lid, TAG_SHBOX_HYDRO, n+offset);
          MPI_Irecv(recv_outerbuf_hydro_[n],size,MPI_ATHENA_REAL,
                    recv_outer_rank_[n],tag,MPI_COMM_WORLD,
                    &rq_outerrecv_hydro_[n]);
          if (MAGNETIC_FIELDS_ENABLED) {
            size = recv_outersize_field_[n];
            tag  = CreateBvalsMPITag(pmb->lid, TAG_SHBOX_FIELD, n+offset);
            MPI_Irecv(recv_outerbuf_field_[n],size,MPI_ATHENA_REAL,
                      recv_outer_rank_[n],tag,MPI_COMM_WORLD,
                      &rq_outerrecv_field_[n]);
            size = recv_outersize_emf_[n];
            tag  = CreateBvalsMPITag(pmb->lid, TAG_SHBOX_EMF, n+offset);
            MPI_Irecv(recv_outerbuf_emf_[n],size,MPI_ATHENA_REAL,
                      recv_outer_rank_[n],tag,MPI_COMM_WORLD,
                      &rq_outerrecv_emf_[n]);
          }
        }
      }
    }
#endif
  }
  return;
}

//----------------------------------------------------------------------------------------
//! \fn void BoundaryValues::ClearBoundaryForInit(void)
//  \brief clean up the boundary flags for initialization

void BoundaryValues::ClearBoundaryForInit(bool cons_and_field) {
  // Note step==0 corresponds to initial exchange of conserved variables, while step==1
  // corresponds to primitives sent only in the case of GR with refinement
  for (int n=0; n<nneighbor; n++) {
    NeighborBlock& nb = neighbor[n];
    bd_hydro_.flag[nb.bufid] = BNDRY_WAITING;
    if (SPECIES_ENABLED) {
      bd_species_.flag[nb.bufid] = BNDRY_WAITING;
    }
    if (MAGNETIC_FIELDS_ENABLED)
      bd_field_.flag[nb.bufid] = BNDRY_WAITING;
    if (GENERAL_RELATIVITY && pmy_mesh_->multilevel)
      bd_hydro_.flag[nb.bufid] = BNDRY_WAITING;
#ifdef MPI_PARALLEL
    if (nb.rank!=Globals::my_rank) {
      if (cons_and_field) {  // normal case
        MPI_Wait(&(bd_hydro_.req_send[nb.bufid]),MPI_STATUS_IGNORE); // Wait for Isend
        if (SPECIES_ENABLED){
          MPI_Wait(&bd_species_.req_send[nb.bufid],MPI_STATUS_IGNORE); // Wait for Isend
        }
        if (MAGNETIC_FIELDS_ENABLED)
          MPI_Wait(&(bd_field_.req_send[nb.bufid]),MPI_STATUS_IGNORE);
      } else {  // must be primitive initialization
        if (GENERAL_RELATIVITY && pmy_mesh_->multilevel)
          MPI_Wait(&(bd_hydro_.req_send[nb.bufid]),MPI_STATUS_IGNORE);
      }
    }
#endif
  }
  return;
}


//----------------------------------------------------------------------------------------
//! \fn void BoundaryValues::ClearBoundaryAll(void)
//  \brief clean up the boundary flags after each loop

void BoundaryValues::ClearBoundaryAll(void) {
  // Clear non-polar boundary communications
  for (int n=0; n<nneighbor; n++) {
    NeighborBlock& nb = neighbor[n];
    bd_hydro_.flag[nb.bufid] = BNDRY_WAITING;
    if (nb.type==NEIGHBOR_FACE)
      bd_flcor_.flag[nb.bufid] = BNDRY_WAITING;
    if (MAGNETIC_FIELDS_ENABLED) {
      bd_field_.flag[nb.bufid] = BNDRY_WAITING;
      if ((nb.type==NEIGHBOR_FACE) || (nb.type==NEIGHBOR_EDGE))
        bd_emfcor_.flag[nb.bufid] = BNDRY_WAITING;
    }
#ifdef MPI_PARALLEL
    MeshBlock *pmb=pmy_block_;
    if (nb.rank!=Globals::my_rank) {
      // Wait for Isend
      MPI_Wait(&(bd_hydro_.req_send[nb.bufid]),MPI_STATUS_IGNORE);
      if (nb.type==NEIGHBOR_FACE && nb.level<pmb->loc.level)
        MPI_Wait(&(bd_flcor_.req_send[nb.bufid]),MPI_STATUS_IGNORE);
      if (MAGNETIC_FIELDS_ENABLED) {
        MPI_Wait(&(bd_field_.req_send[nb.bufid]),MPI_STATUS_IGNORE);
        if (nb.type==NEIGHBOR_FACE || nb.type==NEIGHBOR_EDGE) {
          if (nb.level < pmb->loc.level)
            MPI_Wait(&(bd_emfcor_.req_send[nb.bufid]),MPI_STATUS_IGNORE);
          else if ((nb.level==pmb->loc.level)
                   && ((nb.type==NEIGHBOR_FACE)
                       || ((nb.type==NEIGHBOR_EDGE) && (edge_flag_[nb.eid]==true))))
            MPI_Wait(&(bd_emfcor_.req_send[nb.bufid]),MPI_STATUS_IGNORE);
        }
      }
    }
#endif
  }

  // Clear polar boundary communications
  if (MAGNETIC_FIELDS_ENABLED) {
    for (int n = 0; n < num_north_polar_blocks_; ++n) {
      emf_north_flag_[n] = BNDRY_WAITING;
#ifdef MPI_PARALLEL
      PolarNeighborBlock &nb = polar_neighbor_north[n];
      if (nb.rank != Globals::my_rank)
        MPI_Wait(&req_emf_north_send_[n], MPI_STATUS_IGNORE);
#endif
    }
    for (int n = 0; n < num_south_polar_blocks_; ++n) {
      emf_south_flag_[n] = BNDRY_WAITING;
#ifdef MPI_PARALLEL
      PolarNeighborBlock &nb = polar_neighbor_south[n];
      if (nb.rank != Globals::my_rank)
        MPI_Wait(&req_emf_south_send_[n], MPI_STATUS_IGNORE);
#endif
    }
  }
  // clear shearingbox boundary communications
  if (SHEARING_BOX) {
    if (shbb_.inner == true) {
      for (int n=0; n<4; n++) {
        if (send_inner_rank_[n] == -1) continue;
        shbox_inner_hydro_flag_[n] = BNDRY_WAITING;
        if (MAGNETIC_FIELDS_ENABLED) {
          shbox_inner_field_flag_[n] = BNDRY_WAITING;
          shbox_inner_emf_flag_[n] = BNDRY_WAITING;
        }
#ifdef MPI_PARALLEL
        if (send_inner_rank_[n]!=Globals::my_rank) {
          MPI_Wait(&rq_innersend_hydro_[n],MPI_STATUS_IGNORE);
          if (MAGNETIC_FIELDS_ENABLED) {
            MPI_Wait(&rq_innersend_field_[n],MPI_STATUS_IGNORE);
            MPI_Wait(&rq_innersend_emf_[n],MPI_STATUS_IGNORE);
          }
        }
#endif
      }
    } // inner boundary

    if (shbb_.outer == true) {
      for (int n=0; n<4; n++) {
        if (send_outer_rank_[n] == -1) continue;
        shbox_outer_hydro_flag_[n] = BNDRY_WAITING;
        if (MAGNETIC_FIELDS_ENABLED) {
          shbox_outer_field_flag_[n] = BNDRY_WAITING;
        }
#ifdef MPI_PARALLEL
        if (send_outer_rank_[n]!=Globals::my_rank) {
          // Mesh *pmesh = pmb->pmy_mesh; // unused variable
          MPI_Wait(&rq_outersend_hydro_[n],MPI_STATUS_IGNORE);
          if (MAGNETIC_FIELDS_ENABLED) {
            MPI_Wait(&rq_outersend_field_[n],MPI_STATUS_IGNORE);
            MPI_Wait(&rq_outersend_emf_[n],MPI_STATUS_IGNORE);
          }
        }
#endif
      }
    }
  } // end shearing box
  return;
}


//----------------------------------------------------------------------------------------
//! \fn void BoundaryValues::ApplyPhysicalBoundaries(AthenaArray<Real> &pdst,
//           AthenaArray<Real> &cdst, FaceField &bfdst, AthenaArray<Real> &bcdst,
//           const Real time, const Real dt)
//  \brief Apply all the physical boundary conditions for both hydro and field

void BoundaryValues::ApplyPhysicalBoundaries(
    AthenaArray<Real> &pdst, AthenaArray<Real> &cdst,
    FaceField &bfdst, AthenaArray<Real> &bcdst,
    const Real time, const Real dt) {
  MeshBlock *pmb=pmy_block_;
  Coordinates *pco=pmb->pcoord;
  int bis=pmb->is-NGHOST, bie=pmb->ie+NGHOST, bjs=pmb->js, bje=pmb->je,
      bks=pmb->ks, bke=pmb->ke;
  if (BoundaryFunction_[INNER_X2]==nullptr && pmb->block_size.nx2>1) bjs=pmb->js-NGHOST;
  if (BoundaryFunction_[OUTER_X2]==nullptr && pmb->block_size.nx2>1) bje=pmb->je+NGHOST;
  if (BoundaryFunction_[INNER_X3]==nullptr && pmb->block_size.nx3>1) bks=pmb->ks-NGHOST;
  if (BoundaryFunction_[OUTER_X3]==nullptr && pmb->block_size.nx3>1) bke=pmb->ke+NGHOST;
  // Apply boundary function on inner-x1
  if (BoundaryFunction_[INNER_X1] != nullptr) {
    BoundaryFunction_[INNER_X1](pmb, pco, pdst, bfdst, time, dt,
                                pmb->is, pmb->ie, bjs, bje, bks, bke, NGHOST);
    if (MAGNETIC_FIELDS_ENABLED) {
      pmb->pfield->CalculateCellCenteredField(bfdst, bcdst, pco,
                                              pmb->is-NGHOST, pmb->is-1,
                                              bjs, bje, bks, bke);
    }
    pmb->peos->PrimitiveToConserved(pdst, bcdst, cdst, pco,
                                    pmb->is-NGHOST, pmb->is-1, bjs, bje, bks, bke);
  }

  // Apply boundary function on outer-x1
  if (BoundaryFunction_[OUTER_X1] != nullptr) {
    BoundaryFunction_[OUTER_X1](pmb, pco, pdst, bfdst, time, dt,
                                pmb->is, pmb->ie, bjs, bje, bks, bke, NGHOST);
    if (MAGNETIC_FIELDS_ENABLED) {
      pmb->pfield->CalculateCellCenteredField(bfdst, bcdst, pco,
                                              pmb->ie+1, pmb->ie+NGHOST,
                                              bjs, bje, bks, bke);
    }
    pmb->peos->PrimitiveToConserved(pdst, bcdst, cdst, pco,
                                    pmb->ie+1, pmb->ie+NGHOST, bjs, bje, bks, bke);
  }

  if (pmb->block_size.nx2>1) { // 2D or 3D
    // Apply boundary function on inner-x2
    if (BoundaryFunction_[INNER_X2] != nullptr) {
      BoundaryFunction_[INNER_X2](pmb, pco, pdst, bfdst, time, dt,
                                  bis, bie, pmb->js, pmb->je, bks, bke, NGHOST);
      if (MAGNETIC_FIELDS_ENABLED) {
        pmb->pfield->CalculateCellCenteredField(bfdst, bcdst, pco,
                                                bis, bie, pmb->js-NGHOST, pmb->js-1,
                                                bks, bke);
      }
      pmb->peos->PrimitiveToConserved(pdst, bcdst, cdst, pco,
                                      bis, bie, pmb->js-NGHOST, pmb->js-1, bks, bke);
    }

    // Apply boundary function on outer-x2
    if (BoundaryFunction_[OUTER_X2] != nullptr) {
      BoundaryFunction_[OUTER_X2](pmb, pco, pdst, bfdst, time, dt,
                                  bis, bie, pmb->js, pmb->je, bks, bke, NGHOST);
      if (MAGNETIC_FIELDS_ENABLED) {
        pmb->pfield->CalculateCellCenteredField(bfdst, bcdst, pco,
                                                bis, bie, pmb->je+1, pmb->je+NGHOST,
                                                bks, bke);
      }
      pmb->peos->PrimitiveToConserved(pdst, bcdst, cdst, pco,
                                      bis, bie, pmb->je+1, pmb->je+NGHOST, bks, bke);
    }
  }

  if (pmb->block_size.nx3>1) { // 3D
    bjs=pmb->js-NGHOST;
    bje=pmb->je+NGHOST;

    // Apply boundary function on inner-x3
    if (BoundaryFunction_[INNER_X3] != nullptr) {
      BoundaryFunction_[INNER_X3](pmb, pco, pdst, bfdst, time, dt,
                                  bis, bie, bjs, bje, pmb->ks, pmb->ke, NGHOST);
      if (MAGNETIC_FIELDS_ENABLED) {
        pmb->pfield->CalculateCellCenteredField(bfdst, bcdst, pco,
                                                bis, bie, bjs, bje,
                                                pmb->ks-NGHOST, pmb->ks-1);
      }
      pmb->peos->PrimitiveToConserved(pdst, bcdst, cdst, pco,
                                      bis, bie, bjs, bje, pmb->ks-NGHOST, pmb->ks-1);
    }

    // Apply boundary function on outer-x3
    if (BoundaryFunction_[OUTER_X3] != nullptr) {
      BoundaryFunction_[OUTER_X3](pmb, pco, pdst, bfdst, time, dt,
                                  bis, bie, bjs, bje, pmb->ks, pmb->ke, NGHOST);
      if (MAGNETIC_FIELDS_ENABLED) {
        pmb->pfield->CalculateCellCenteredField(bfdst, bcdst, pco,
                                                bis, bie, bjs, bje,
                                                pmb->ke+1, pmb->ke+NGHOST);
      }
      pmb->peos->PrimitiveToConserved(pdst, bcdst, cdst, pco,
                                      bis, bie, bjs, bje, pmb->ke+1, pmb->ke+NGHOST);
    }
  }

  return;
}

//----------------------------------------------------------------------------------------
//! \fn void BoundaryValues::ProlongateBoundaries(AthenaArray<Real> &pdst,
//           AthenaArray<Real> &cdst, FaceField &bdst, AthenaArray<Real> &bcdst,
//           const Real time, const Real dt)
//  \brief Prolongate the level boundary using the coarse data

void BoundaryValues::ProlongateBoundaries(
    AthenaArray<Real> &pdst, AthenaArray<Real> &cdst,
    FaceField &bfdst, AthenaArray<Real> &bcdst,
    const Real time, const Real dt) {
  MeshBlock *pmb=pmy_block_;
  MeshRefinement *pmr=pmb->pmr;
  std::int64_t &lx1=pmb->loc.lx1;
  std::int64_t &lx2=pmb->loc.lx2;
  std::int64_t &lx3=pmb->loc.lx3;
  int &mylevel=pmb->loc.level;

  for (int n=0; n<nneighbor; n++) {
    NeighborBlock& nb = neighbor[n];
    if (nb.level >= mylevel) continue;
    // fill the required ghost-ghost zone
    int nis, nie, njs, nje, nks, nke;
    nis=std::max(nb.ox1-1,-1);
    nie=std::min(nb.ox1+1,1);
    if (pmb->block_size.nx2==1) {
      njs=0;
      nje=0;
    } else {
      njs=std::max(nb.ox2-1,-1);
      nje=std::min(nb.ox2+1,1);
    }

    if (pmb->block_size.nx3==1) {
      nks=0;
      nke=0;
    } else {
      nks=std::max(nb.ox3-1,-1);
      nke=std::min(nb.ox3+1,1);
    }

    for (int nk=nks; nk<=nke; nk++) {
      for (int nj=njs; nj<=nje; nj++) {
        for (int ni=nis; ni<=nie; ni++) {
          int ntype=std::abs(ni)+std::abs(nj)+std::abs(nk);
          // skip myself or coarse levels; only the same level must be restricted
          if (ntype==0 || nblevel[nk+1][nj+1][ni+1]!=mylevel) continue;

          // this neighbor block is on the same level
          // and needs to be restricted for prolongation
          int ris, rie, rjs, rje, rks, rke;
          if (ni==0) {
            ris=pmb->cis;
            rie=pmb->cie;
            if (nb.ox1==1) {
              ris=pmb->cie;
            } else if (nb.ox1==-1) {
              rie=pmb->cis;
            }
          } else if (ni== 1) {
            ris=pmb->cie+1, rie=pmb->cie+1;
          } else { //(ni==-1)
            ris=pmb->cis-1, rie=pmb->cis-1;
          }
          if (nj==0) {
            rjs=pmb->cjs, rje=pmb->cje;
            if (nb.ox2==1) rjs=pmb->cje;
            else if (nb.ox2==-1) rje=pmb->cjs;
          } else if (nj== 1) {
            rjs=pmb->cje+1, rje=pmb->cje+1;
          } else { //(nj==-1)
            rjs=pmb->cjs-1, rje=pmb->cjs-1;
          }
          if (nk==0) {
            rks=pmb->cks, rke=pmb->cke;
            if (nb.ox3==1) rks=pmb->cke;
            else if (nb.ox3==-1) rke=pmb->cks;
          } else if (nk== 1) {
            rks=pmb->cke+1, rke=pmb->cke+1;
          } else { //(nk==-1)
            rks=pmb->cks-1, rke=pmb->cks-1;
          }

          pmb->pmr->RestrictCellCenteredValues(cdst, pmr->coarse_cons_, 0, NHYDRO-1,
                                               ris, rie, rjs, rje, rks, rke);
          if (GENERAL_RELATIVITY)
            pmb->pmr->RestrictCellCenteredValues(pdst, pmr->coarse_prim_, 0, NHYDRO-1,
                                                 ris, rie, rjs, rje, rks, rke);
          if (MAGNETIC_FIELDS_ENABLED) {
            int rs=ris, re=rie+1;
            if (rs==pmb->cis   && nblevel[nk+1][nj+1][ni  ]<mylevel) rs++;
            if (re==pmb->cie+1 && nblevel[nk+1][nj+1][ni+2]<mylevel) re--;
            pmr->RestrictFieldX1(bfdst.x1f, pmr->coarse_b_.x1f, rs, re, rjs, rje, rks,
                                 rke);
            if (pmb->block_size.nx2 > 1) {
              rs=rjs, re=rje+1;
              if (rs==pmb->cjs   && nblevel[nk+1][nj  ][ni+1]<mylevel) rs++;
              if (re==pmb->cje+1 && nblevel[nk+1][nj+2][ni+1]<mylevel) re--;
              pmr->RestrictFieldX2(bfdst.x2f, pmr->coarse_b_.x2f, ris, rie, rs, re, rks,
                                   rke);
            } else { // 1D
              pmr->RestrictFieldX2(bfdst.x2f, pmr->coarse_b_.x2f, ris, rie, rjs, rje, rks,
                                   rke);
              for (int i=ris; i<=rie; i++)
                pmr->coarse_b_.x2f(rks,rjs+1,i)=pmr->coarse_b_.x2f(rks,rjs,i);
            }
            if (pmb->block_size.nx3 > 1) {
              rs=rks, re=rke+1;
              if (rs==pmb->cks   && nblevel[nk  ][nj+1][ni+1]<mylevel) rs++;
              if (re==pmb->cke+1 && nblevel[nk+2][nj+1][ni+1]<mylevel) re--;
              pmr->RestrictFieldX3(bfdst.x3f, pmr->coarse_b_.x3f, ris, rie, rjs, rje, rs,
                                   re);
            } else { // 1D or 2D
              pmr->RestrictFieldX3(bfdst.x3f, pmr->coarse_b_.x3f, ris, rie, rjs, rje, rks,
                                   rke);
              for (int j=rjs; j<=rje; j++) {
                for (int i=ris; i<=rie; i++)
                  pmr->coarse_b_.x3f(rks+1,j,i)=pmr->coarse_b_.x3f(rks,j,i);
              }
            }
          }
        }
      }
    }

    // calculate the loop limits for the ghost zones
    int cn = pmb->cnghost-1;
    int si, ei, sj, ej, sk, ek, fsi, fei, fsj, fej, fsk, fek;
    if (nb.ox1==0) {
      si=pmb->cis, ei=pmb->cie;
      if ((lx1 & 1LL)==0LL) ei+=cn;
      else             si-=cn;
    } else if (nb.ox1>0) { si=pmb->cie+1,  ei=pmb->cie+cn;}
    else              si=pmb->cis-cn, ei=pmb->cis-1;
    if (nb.ox2==0) {
      sj=pmb->cjs, ej=pmb->cje;
      if (pmb->block_size.nx2 > 1) {
        if ((lx2 & 1LL)==0LL) ej+=cn;
        else             sj-=cn;
      }
    } else if (nb.ox2>0) { sj=pmb->cje+1,  ej=pmb->cje+cn;}
    else              sj=pmb->cjs-cn, ej=pmb->cjs-1;
    if (nb.ox3==0) {
      sk=pmb->cks, ek=pmb->cke;
      if (pmb->block_size.nx3 > 1) {
        if ((lx3 & 1LL)==0LL) ek+=cn;
        else             sk-=cn;
      }
    } else if (nb.ox3>0) { sk=pmb->cke+1,  ek=pmb->cke+cn;}
    else              sk=pmb->cks-cn, ek=pmb->cks-1;

    // convert the ghost zone and ghost-ghost zones into primitive variables
    // this includes cell-centered field calculation
    int f1m=0, f1p=0, f2m=0, f2p=0, f3m=0, f3p=0;
    if (nb.ox1==0) {
      if (nblevel[1][1][0]!=-1) f1m=1;
      if (nblevel[1][1][2]!=-1) f1p=1;
    } else {
      f1m=1;
      f1p=1;
    }
    if (pmb->block_size.nx2>1) {
      if (nb.ox2==0) {
        if (nblevel[1][0][1]!=-1) f2m=1;
        if (nblevel[1][2][1]!=-1) f2p=1;
      } else {
        f2m=1;
        f2p=1;
      }
    }
    if (pmb->block_size.nx3>1) {
      if (nb.ox3==0) {
        if (nblevel[0][1][1]!=-1) f3m=1;
        if (nblevel[2][1][1]!=-1) f3p=1;
      } else {
        f3m=1;
        f3p=1;
      }
    }

    pmb->peos->ConservedToPrimitive(pmr->coarse_cons_, pmr->coarse_prim_,
                                    pmr->coarse_b_, pmr->coarse_prim_,
                                    pmr->coarse_bcc_, pmr->pcoarsec,
                                    si-f1m, ei+f1p, sj-f2m, ej+f2p, sk-f3m, ek+f3p);

    // Apply physical boundaries
    if (nb.ox1==0) {
      if (BoundaryFunction_[INNER_X1]!=nullptr) {
        BoundaryFunction_[INNER_X1](pmb, pmr->pcoarsec, pmr->coarse_prim_,
                                    pmr->coarse_b_, time, dt, pmb->cis, pmb->cie,
                                    sj, ej, sk, ek, 1);
      }
      if (BoundaryFunction_[OUTER_X1]!=nullptr) {
        BoundaryFunction_[OUTER_X1](pmb, pmr->pcoarsec, pmr->coarse_prim_,
                                    pmr->coarse_b_, time, dt, pmb->cis, pmb->cie,
                                    sj, ej, sk, ek, 1);
      }
    }
    if (nb.ox2==0 && pmb->block_size.nx2 > 1) {
      if (BoundaryFunction_[INNER_X2]!=nullptr) {
        BoundaryFunction_[INNER_X2](pmb, pmr->pcoarsec, pmr->coarse_prim_,
                                    pmr->coarse_b_, time, dt, si, ei, pmb->cjs, pmb->cje,
                                    sk, ek, 1);
      }
      if (BoundaryFunction_[OUTER_X2]!=nullptr) {
        BoundaryFunction_[OUTER_X2](pmb, pmr->pcoarsec, pmr->coarse_prim_,
                                    pmr->coarse_b_, time, dt, si, ei, pmb->cjs, pmb->cje,
                                    sk, ek, 1);
      }
    }
    if (nb.ox3==0 && pmb->block_size.nx3 > 1) {
      if (BoundaryFunction_[INNER_X3]!=nullptr) {
        BoundaryFunction_[INNER_X3](pmb, pmr->pcoarsec, pmr->coarse_prim_,
                                    pmr->coarse_b_, time, dt, si, ei, sj, ej,
                                    pmb->cks, pmb->cke, 1);
      }
      if (BoundaryFunction_[OUTER_X3]!=nullptr) {
        BoundaryFunction_[OUTER_X3](pmb, pmr->pcoarsec, pmr->coarse_prim_,
                                    pmr->coarse_b_, time, dt, si, ei, sj, ej,
                                    pmb->cks, pmb->cke, 1);
      }
    }

    // now that the ghost-ghost zones are filled
    // calculate the loop limits for the finer grid
    fsi=(si-pmb->cis)*2+pmb->is;
    fei=(ei-pmb->cis)*2+pmb->is+1;
    if (pmb->block_size.nx2 > 1) {
      fsj=(sj-pmb->cjs)*2+pmb->js;
      fej=(ej-pmb->cjs)*2+pmb->js+1;
    } else {
      fsj=pmb->js;
      fej=pmb->je;
    }
    if (pmb->block_size.nx3 > 1) {
      fsk=(sk-pmb->cks)*2+pmb->ks;
      fek=(ek-pmb->cks)*2+pmb->ks+1;
    } else {
      fsk=pmb->ks;
      fek=pmb->ke;
    }
    // prolongate hydro variables using primitive
    pmr->ProlongateCellCenteredValues(pmr->coarse_prim_, pdst, 0, NHYDRO-1,
                                      si, ei, sj, ej, sk, ek);
    // prolongate magnetic fields
    if (MAGNETIC_FIELDS_ENABLED) {
      int il, iu, jl, ju, kl, ku;
      il=si, iu=ei+1;
      if ((nb.ox1>=0) && (nblevel[nb.ox3+1][nb.ox2+1][nb.ox1  ]>=mylevel)) il++;
      if ((nb.ox1<=0) && (nblevel[nb.ox3+1][nb.ox2+1][nb.ox1+2]>=mylevel)) iu--;
      if (pmb->block_size.nx2 > 1) {
        jl=sj, ju=ej+1;
        if ((nb.ox2>=0) && (nblevel[nb.ox3+1][nb.ox2  ][nb.ox1+1]>=mylevel)) jl++;
        if ((nb.ox2<=0) && (nblevel[nb.ox3+1][nb.ox2+2][nb.ox1+1]>=mylevel)) ju--;
      } else {
        jl=sj;
        ju=ej;
      }
      if (pmb->block_size.nx3 > 1) {
        kl=sk, ku=ek+1;
        if ((nb.ox3>=0) && (nblevel[nb.ox3  ][nb.ox2+1][nb.ox1+1]>=mylevel)) kl++;
        if ((nb.ox3<=0) && (nblevel[nb.ox3+2][nb.ox2+1][nb.ox1+1]>=mylevel)) ku--;
      } else {
        kl=sk;
        ku=ek;
      }

      // step 1. calculate x1 outer surface fields and slopes
      pmr->ProlongateSharedFieldX1(pmr->coarse_b_.x1f, bfdst.x1f, il, iu, sj, ej, sk, ek);
      // step 2. calculate x2 outer surface fields and slopes
      pmr->ProlongateSharedFieldX2(pmr->coarse_b_.x2f, bfdst.x2f, si, ei, jl, ju, sk, ek);
      // step 3. calculate x3 outer surface fields and slopes
      pmr->ProlongateSharedFieldX3(pmr->coarse_b_.x3f, bfdst.x3f, si, ei, sj, ej, kl, ku);
      // step 4. calculate the internal finer fields using the Toth & Roe method
      pmr->ProlongateInternalField(bfdst, si, ei, sj, ej, sk, ek);
      // Field prolongation completed, calculate cell centered fields
      pmb->pfield->CalculateCellCenteredField(bfdst, bcdst, pmb->pcoord,
                                              fsi, fei, fsj, fej, fsk, fek);
    }
    // calculate conservative variables
    pmb->peos->PrimitiveToConserved(pdst, bcdst, cdst, pmb->pcoord,
                                    fsi, fei, fsj, fej, fsk, fek);
  }
}

<|MERGE_RESOLUTION|>--- conflicted
+++ resolved
@@ -34,14 +34,10 @@
 #include "../multigrid/multigrid.hpp"
 #include "../parameter_input.hpp"
 #include "../utils/buffer_utils.hpp"
-<<<<<<< HEAD
 #include "../radiation/radiation.hpp"
 #include "../radiation/integrators/rad_integrators.hpp"
 #include "../species/species.hpp"
-
-=======
 #include "bvals.hpp"
->>>>>>> d4860c85
 
 // MPI header
 #ifdef MPI_PARALLEL
@@ -656,15 +652,11 @@
   if (type==BNDRY_EMFCOR) {
     for (          ; BoundaryValues::ni[bd.nbmax].type==NEIGHBOR_EDGE; bd.nbmax++) {}
   }
-<<<<<<< HEAD
   if(type==BNDRY_SIXRAY) {
     bd.nbmax=6;
   }
 
-  for(int n=0;n<bd.nbmax;n++) {
-=======
   for (int n=0; n<bd.nbmax; n++) {
->>>>>>> d4860c85
     // Clear flags and requests
     bd.flag[n]=BNDRY_WAITING;
     bd.send[n]=nullptr;
@@ -693,7 +685,6 @@
         }
         size*=NHYDRO;
       }
-<<<<<<< HEAD
       break;
       case BNDRY_SPECIES: {
         size=((BoundaryValues::ni[n].ox1==0)?pmb->block_size.nx1:NGHOST)
@@ -731,9 +722,6 @@
       }
       break;
 #endif
-=======
-        break;
->>>>>>> d4860c85
       case BNDRY_FIELD: {
         int size1=((BoundaryValues::ni[n].ox1==0) ? (pmb->block_size.nx1+1):NGHOST)
                   *((BoundaryValues::ni[n].ox2==0) ? (pmb->block_size.nx2):NGHOST)
@@ -1309,12 +1297,7 @@
       }
     }
   }
-<<<<<<< HEAD
 // find send_block_id and recv_block_id;
-=======
-#endif
-  // find send_block_id and recv_block_id;
->>>>>>> d4860c85
   if (SHEARING_BOX) {
     MeshBlock *pmb=pmy_block_;
     Mesh *pmesh = pmb->pmy_mesh;
