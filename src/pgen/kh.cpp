//========================================================================================
// Athena++ astrophysical MHD code
// Copyright(C) 2014 James M. Stone <jmstone@princeton.edu> and other code contributors
// Licensed under the 3-clause BSD License, see LICENSE file for details
//========================================================================================
//! \file kh.cpp
//  \brief Problem generator for KH instability.
//
// Sets up several different problems:
//   - iprob=1: slip surface with random perturbations
//   - iprob=2: tanh profile, with single-mode perturbation (Frank et al. 1996)
//   - iprob=3: tanh profiles for v and d, SR test problem in Beckwith & Stone (2011)
//   - iprob=4: tanh profiles for v and d, "Lecoanet" test

// C headers

// C++ headers
#include <algorithm>  // min, max
#include <cmath>
#include <cstring>    // strcmp()

// Athena++ headers
#include "../athena.hpp"
#include "../athena_arrays.hpp"
#include "../coordinates/coordinates.hpp"
#include "../defs.hpp"
#include "../eos/eos.hpp"
#include "../field/field.hpp"
#include "../hydro/hydro.hpp"
#include "../mesh/mesh.hpp"
#include "../parameter_input.hpp"
#include "../utils/utils.hpp"

Real vflow, threshold;
int RefinementCondition(MeshBlock *pmb);

//----------------------------------------------------------------------------------------
//! \fn void Mesh::InitUserMeshData(ParameterInput *pin)
//  \brief Function to initialize problem-specific data in mesh class.  Can also be used
//  to initialize variables which are global to (and therefore can be passed to) other
//  functions in this file.  Called in Mesh constructor.

void Mesh::InitUserMeshData(ParameterInput *pin) {
  if (adaptive==true) {
    threshold = pin->GetReal("problem","thr");
    EnrollUserRefinementCondition(RefinementCondition);
  }
  vflow = pin->GetReal("problem","vflow");

  return;
}

//----------------------------------------------------------------------------------------
//! \fn void MeshBlock::ProblemGenerator(ParameterInput *pin)
//  \brief Problem Generator for the Kelvin-Helmholtz test

void MeshBlock::ProblemGenerator(ParameterInput *pin) {
  std::int64_t iseed = -1 - gid;
  Real gm1 = peos->GetGamma() - 1.0;
  int iprob = pin->GetInteger("problem","iprob");

  //--- iprob=1.  Uniform stream with density ratio "drat" located in region -1/4<y<1/4
  // moving at (-vflow) seperated by two slip-surfaces from background medium with d=1
  // moving at (+vflow), random perturbations.  This is the classic, unresolved K-H test.

  if (iprob == 1) {
    // Read problem parameters
    Real drat = pin->GetReal("problem","drat");
    Real amp = pin->GetReal("problem","amp");
    for (int k=ks; k<=ke; k++) {
      for (int j=js; j<=je; j++) {
        for (int i=is; i<=ie; i++) {
          phydro->u(IDN,k,j,i) = 1.0;
          phydro->u(IM1,k,j,i) = vflow + amp*(ran2(&iseed) - 0.5);
          phydro->u(IM2,k,j,i) = amp*(ran2(&iseed) - 0.5);
          phydro->u(IM3,k,j,i) = 0.0;
          if (std::fabs(pcoord->x2v(j)) < 0.25) {
            phydro->u(IDN,k,j,i) = drat;
            phydro->u(IM1,k,j,i) = -drat*(vflow + amp*(ran2(&iseed) - 0.5));
            phydro->u(IM2,k,j,i) = drat*amp*(ran2(&iseed) - 0.5);
          }
          // Pressure scaled to give a sound speed of 1 with gamma=1.4
          if (NON_BAROTROPIC_EOS) {
            phydro->u(IEN,k,j,i) =
                2.5/gm1 + 0.5*(SQR(phydro->u(IM1,k,j,i)) +
                               SQR(phydro->u(IM2,k,j,i)))/phydro->u(IDN,k,j,i);
          }
        }
      }
    }

    // initialize uniform interface B
    if (MAGNETIC_FIELDS_ENABLED) {
      Real b0 = pin->GetReal("problem","b0");
      for (int k=ks; k<=ke; k++) {
        for (int j=js; j<=je; j++) {
          for (int i=is; i<=ie+1; i++) {
            pfield->b.x1f(k,j,i) = b0;
          }
        }
      }
      for (int k=ks; k<=ke; k++) {
        for (int j=js; j<=je+1; j++) {
          for (int i=is; i<=ie; i++) {
            pfield->b.x2f(k,j,i) = 0.0;
          }
        }
      }
      for (int k=ks; k<=ke+1; k++) {
        for (int j=js; j<=je; j++) {
          for (int i=is; i<=ie; i++) {
            pfield->b.x3f(k,j,i) = 0.0;
          }
        }
      }
      if (NON_BAROTROPIC_EOS) {
        for (int k=ks; k<=ke; k++) {
          for (int j=js; j<=je; j++) {
            for (int i=is; i<=ie; i++) {
              phydro->u(IEN,k,j,i) += 0.5*b0*b0;
            }
          }
        }
      }
    }
  }

  //--- iprob=2. Uniform density medium moving at +/-vflow seperated by a single shear
  // layer with tanh() profile at y=0 with a single mode perturbation, reflecting BCs at
  // top/bottom.  Based on Frank et al., ApJ 460, 777, 1996.

  if (iprob == 2) {
    // Read/set problem parameters
    Real amp = pin->GetReal("problem", "amp");
    Real a = 0.02;
    Real sigma = 0.2;
    for (int k=ks; k<=ke; k++) {
      for (int j=js; j<=je; j++) {
        for (int i=is; i<=ie; i++) {
          phydro->u(IDN,k,j,i) = 1.0;
          phydro->u(IM1,k,j,i) = vflow*tanh((pcoord->x2v(j))/a);
          phydro->u(IM2,k,j,i) = amp*std::cos(TWO_PI*pcoord->x1v(i))
                                 *std::exp(-(SQR(pcoord->x2v(j)))/SQR(sigma));
          phydro->u(IM3,k,j,i) = 0.0;
          if (NON_BAROTROPIC_EOS) {
            phydro->u(IEN,k,j,i) =
                1.0/gm1 + 0.5*(SQR(phydro->u(IM1,k,j,i)) +
                               SQR(phydro->u(IM2,k,j,i)))/phydro->u(IDN,k,j,i);
          }
        }
      }
    }

    // initialize uniform interface B
    if (MAGNETIC_FIELDS_ENABLED) {
      Real b0 = pin->GetReal("problem","b0");
      for (int k=ks; k<=ke; k++) {
        for (int j=js; j<=je; j++) {
          for (int i=is; i<=ie+1; i++) {
            pfield->b.x1f(k,j,i) = b0;
          }
        }
      }
      for (int k=ks; k<=ke; k++) {
        for (int j=js; j<=je+1; j++) {
          for (int i=is; i<=ie; i++) {
            pfield->b.x2f(k,j,i) = 0.0;
          }
        }
      }
      for (int k=ks; k<=ke+1; k++) {
        for (int j=js; j<=je; j++) {
          for (int i=is; i<=ie; i++) {
            pfield->b.x3f(k,j,i) = 0.0;
          }
        }
      }
      if (NON_BAROTROPIC_EOS) {
        for (int k=ks; k<=ke; k++) {
          for (int j=js; j<=je; j++) {
            for (int i=is; i<=ie; i++) {
              phydro->u(IEN,k,j,i) += 0.5*b0*b0;
            }
          }
        }
      }
    }
  }

  //--- iprob=3.  Test in SR paper (Beckwith & Stone, ApJS 193, 6, 2011).  Gives two
  // resolved shear layers with tanh() profiles for velocity and density located at
  // y = +/- 0.5, density one in middle and 0.01 elsewhere, single mode perturbation.

  if (iprob == 3) {
    // Read/set problem parameters
    Real amp = pin->GetReal("problem","amp");
    Real a = 0.01;
    Real sigma = 0.1;
    for (int k=ks; k<=ke; k++) {
      for (int j=js; j<=je; j++) {
        for (int i=is; i<=ie; i++) {
          phydro->u(IDN,k,j,i) = 0.505 + 0.495*tanh((std::fabs(pcoord->x2v(j))-0.5)/a);
          phydro->u(IM1,k,j,i) = vflow*tanh((std::fabs(pcoord->x2v(j))-0.5)/a);
          phydro->u(IM2,k,j,i) =
              amp*vflow*std::sin(TWO_PI*pcoord->x1v(i))
              *std::exp(-((std::fabs(pcoord->x2v(j))-0.5)
                          *(std::fabs(pcoord->x2v(j))-0.5))/(sigma*sigma));
          if (pcoord->x2v(j) < 0.0) phydro->u(IM2,k,j,i) *= -1.0;
          phydro->u(IM1,k,j,i) *= phydro->u(IDN,k,j,i);
          phydro->u(IM2,k,j,i) *= phydro->u(IDN,k,j,i);
          phydro->u(IM3,k,j,i) = 0.0;
          if (NON_BAROTROPIC_EOS) {
            phydro->u(IEN,k,j,i) =
                1.0/gm1 + 0.5*(SQR(phydro->u(IM1,k,j,i)) +
                               SQR(phydro->u(IM2,k,j,i)))/phydro->u(IDN,k,j,i);
          }
        }
      }
    }

    // initialize uniform interface B
    if (MAGNETIC_FIELDS_ENABLED) {
      Real b0 = pin->GetReal("problem","b0");
      for (int k=ks; k<=ke; k++) {
        for (int j=js; j<=je; j++) {
          for (int i=is; i<=ie+1; i++) {
            pfield->b.x1f(k,j,i) = b0;
          }
        }
      }
      for (int k=ks; k<=ke; k++) {
        for (int j=js; j<=je+1; j++) {
          for (int i=is; i<=ie; i++) {
            pfield->b.x2f(k,j,i) = 0.0;
          }
        }
      }
      for (int k=ks; k<=ke+1; k++) {
        for (int j=js; j<=je; j++) {
          for (int i=is; i<=ie; i++) {
            pfield->b.x3f(k,j,i) = 0.0;
          }
        }
      }
      if (NON_BAROTROPIC_EOS) {
        for (int k=ks; k<=ke; k++) {
          for (int j=js; j<=je; j++) {
            for (int i=is; i<=ie; i++) {
              phydro->u(IEN,k,j,i) += 0.5*b0*b0;
            }
          }
        }
      }
    }
  }

  //--- iprob=4.  "Lecoanet" test, resolved shear layers with tanh() profiles for velocity
  // and density located at z1=0.5, z2=1.5 two-mode perturbation for fully periodic BCs

  // To promote symmetry of FP errors about midplanes, rescale z' = z - 1. ; x' = x - 0.5
  // so that domain x1 = [-0.5, 0.5] and x2 = [-1.0, 1.0] is centered about origin
  if (iprob == 4) {
    // Read/set problem parameters
    Real amp = pin->GetReal("problem","amp");
    // unstratified problem is the default
    Real drho_rho0 = pin->GetOrAddReal("problem", "drho_rho0", 0.0);
    Real P0 = 10.0;
    Real a = 0.05;
    Real sigma = 0.2;
    // Initial condition's reflect-and-shift symmetry, x1-> x1 + 1/2, x2-> -x2
    // is preserved in new coordinates; hence, the same flow is solved twice in this prob.
    Real z1 = -0.5;  // z1' = z1 - 1.0
    Real z2 = 0.5;   // z2' = z2 - 1.0

    for (int k=ks; k<=ke; k++) {
<<<<<<< HEAD
    for (int j=js; j<=je; j++) {
    for (int i=is; i<=ie; i++) {
      // Lecoanet (2016) equation 8a)
      Real dens = 1.0 + 0.5*drho_rho0*(tanh((pcoord->x2v(j)-z1)/a) -
                                       tanh((pcoord->x2v(j)-z2)/a));
      phydro->u(IDN,k,j,i) = dens;

      Real v1 = vflow*(tanh((pcoord->x2v(j)-z1)/a)
                       - tanh((pcoord->x2v(j)-z2)/a) - 1.0); // 8b)
      // Currently, the midpoint approx. is applied in the momenta and energy calculations
      phydro->u(IM1,k,j,i) = v1*dens;

      // NOTE ON FLOATING-POINT SHIFT SYMMETRY IN X1:
      // There is no scaling + translation coordinate transformation that would naturally
      // preserve this symmetry when calculating x1 coordinates in floating-point
      // representation. Need to correct for the asymmetry of FP error by modifying the
      // operands.  Centering the domain on x1=0.0 ensures reflective symmetry, x1' -> -x1
      // NOT shift symmetry, x1' -> x1 + 0.5, which is a harder guarantee.

      // For example, consider a cell in the right half of the dom ain with x1v > 0.0,
      // so that shift symmetry should hold w/ another cell's x1v'= -0.5 + x1v < 0.0

      // ISSUE: sin(2*pi*(-0.5+x1v)) != -sin(2*pi*x1v) in floating-point calculations
      // The primary FP issues are twofold: 1) different rounding errors in x1v, x1v'
      // and 2) IEEE-754 merely "recommends" that sin(), cos(), etc. functions are
      // correctly rounded. Note, glibc library does not provde correctly-rounded versions

      // 1) Since x1min = -0.5 can be perfectly represented in binary as -2^{-1}:
      // double(x1v') = double(double(-0.5) + double(x1v)) = double(-0.5 + double(x1v))
      // Even if x1v is also a dyadic rational -> has an exact finite FP representation:
      // x1v' = double(-0.5 + double(x1v)) = double(-0.5 + x1v) ?= (-0.5 + x1v) exactly

      // Sterbenz's Lemma does not hold for any nx1>4, so exactness cannot be guaranteed.
      // However, for most nx1 = power of two, the calculation of ALL cell center
      // positions x1v will be exact. For nx1 != 2^n, differences are easily observed.

      // 2) Even if the rounding error of x1v (and hence x1v') is zero, the exact
      // periodicity of trigonometric functions (even after range reduction of input to
      // [-pi/4, pi/4], e.g.) is NOT guaranteed:
      // sin(2*pi*(-0.5+x1v)) = sin(-pi + 2*pi*x1v) != -sin(2*pi*x1v)

      // WORKAROUND: Averge inexact sin() with -sin() sample on opposite x1-half of domain
      // The assumption of periodic domain with x1min=-0.5 and x1max=0.5 is hardcoded here
      // (v2 is the only quantity in the initial condition with x1 dependence)

      Real ave_sine = sin(2.0*PI*pcoord->x1v(i));
      if (pcoord->x1v(i) > 0.0) {
        ave_sine -= sin(2.0*PI*(-0.5+pcoord->x1v(i)));
      } else {
        ave_sine -= sin(2.0*PI*(0.5+pcoord->x1v(i)));
      }
      ave_sine /= 2.0;

      // translated x1 = x - 1/2 relative to Lecoanet (2016) shifts sine function by pi
      // (half-period) and introduces U_z sign change:
      Real v2 = -amp*ave_sine
          *(exp(-(SQR(pcoord->x2v(j)-z1))/(sigma*sigma)) +
            exp(-(SQR(pcoord->x2v(j)-z2))/(sigma*sigma))); // 8c), modified
      phydro->u(IM2,k,j,i) = v2*dens;

      phydro->u(IM3,k,j,i) = 0.0;
      if (NON_BAROTROPIC_EOS) {
        phydro->u(IEN,k,j,i) = P0/gm1 +
            0.5*(SQR(phydro->u(IM1,k,j,i)) + SQR(phydro->u(IM2,k,j,i))
                 + SQR(phydro->u(IM3,k,j,i)) )/phydro->u(IDN,k,j,i);
      }
      // TODO(kfelker): add equation 8e) for color concentration of passive scalar
    }}}
=======
      for (int j=js; j<=je; j++) {
        for (int i=is; i<=ie; i++) {
          phydro->u(IDN,k,j,i) = 1.0;
          phydro->u(IM1,k,j,i) = vflow*tanh((std::fabs(pcoord->x2v(j))-0.5)/a);
          phydro->u(IM2,k,j,i) =
              amp*std::sin(TWO_PI*pcoord->x1v(i))
              *std::exp(-((std::fabs(pcoord->x2v(j))-0.5)
                          *(std::fabs(pcoord->x2v(j))-0.5))/(sigma*sigma));
          if (pcoord->x2v(j) < 0.0) phydro->u(IM2,k,j,i) *= -1.0;
          phydro->u(IM3,k,j,i) = 0.0;
          if (NON_BAROTROPIC_EOS) {
            phydro->u(IEN,k,j,i) =
                10.0/gm1 + 0.5*(SQR(phydro->u(IM1,k,j,i)) +
                                SQR(phydro->u(IM2,k,j,i)))/phydro->u(IDN,k,j,i);
          }
        }
      }
    }
>>>>>>> 60edab9b

    // initialize uniform interface B
    if (MAGNETIC_FIELDS_ENABLED) {
      Real b0 = pin->GetReal("problem","b0");
      b0 = b0/std::sqrt(4.0*(PI));
      for (int k=ks; k<=ke; k++) {
        for (int j=js; j<=je; j++) {
          for (int i=is; i<=ie+1; i++) {
            pfield->b.x1f(k,j,i) = b0*tanh((std::fabs(pcoord->x2v(j))-0.5)/a);
          }
        }
      }
      for (int k=ks; k<=ke; k++) {
        for (int j=js; j<=je+1; j++) {
          for (int i=is; i<=ie; i++) {
            pfield->b.x2f(k,j,i) = 0.0;
          }
        }
      }
      for (int k=ks; k<=ke+1; k++) {
        for (int j=js; j<=je; j++) {
          for (int i=is; i<=ie; i++) {
            pfield->b.x3f(k,j,i) = 0.0;
          }
        }
      }
      if (NON_BAROTROPIC_EOS) {
        for (int k=ks; k<=ke; k++) {
          for (int j=js; j<=je; j++) {
            for (int i=is; i<=ie; i++) {
              phydro->u(IEN,k,j,i) += 0.5*SQR(pfield->b.x1f(k,j,i));
            }
          }
        }
      }
    }
  }

  //--- iprob=5. Uniform stream with density ratio "drat" located in region -1/4<y<1/4
  // moving at (-vflow) seperated by two resolved slip-surfaces from background medium
  // with d=1 moving at (+vflow), with m=2 perturbation, for the AMR test.

  if (iprob == 5) {
    // Read problem parameters
    Real a = pin->GetReal("problem","a");
    Real sigma = pin->GetReal("problem","sigma");
    Real drat = pin->GetReal("problem","drat");
    Real amp = pin->GetReal("problem","amp");
    for (int k=ks; k<=ke; k++) {
      for (int j=js; j<=je; j++) {
        for (int i=is; i<=ie; i++) {
          Real w=(std::tanh((std::fabs(pcoord->x2v(j))-0.25)/a)+1.0)*0.5;
          phydro->u(IDN,k,j,i) = w+(1.0-w)*drat;
          phydro->u(IM1,k,j,i) = w*vflow-(1.0-w)*vflow*drat;
          phydro->u(IM2,k,j,i) = phydro->u(IDN,k,j,i)*amp
                               * std::sin(2.0*TWO_PI*pcoord->x1v(i))
                               * std::exp(-SQR(std::fabs(pcoord->x2v(j))-0.25)
                                          /(sigma*sigma));
          phydro->u(IM3,k,j,i) = 0.0;
          // Pressure scaled to give a sound speed of 1 with gamma=1.4
          if (NON_BAROTROPIC_EOS) {
            phydro->u(IEN,k,j,i) =
                2.5/gm1 + 0.25*(SQR(phydro->u(IM1,k,j,i)) +
                               SQR(phydro->u(IM2,k,j,i)))/phydro->u(IDN,k,j,i);
          }
        }
      }
    }

    // initialize uniform interface B
    if (MAGNETIC_FIELDS_ENABLED) {
      Real b0 = pin->GetReal("problem","b0");
      for (int k=ks; k<=ke; k++) {
        for (int j=js; j<=je; j++) {
          for (int i=is; i<=ie+1; i++) {
            pfield->b.x1f(k,j,i) = b0;
          }
        }
      }
      for (int k=ks; k<=ke; k++) {
        for (int j=js; j<=je+1; j++) {
          for (int i=is; i<=ie; i++) {
            pfield->b.x2f(k,j,i) = 0.0;
          }
        }
      }
      for (int k=ks; k<=ke+1; k++) {
        for (int j=js; j<=je; j++) {
          for (int i=is; i<=ie; i++) {
            pfield->b.x3f(k,j,i) = 0.0;
          }
        }
      }
      if (NON_BAROTROPIC_EOS) {
        for (int k=ks; k<=ke; k++) {
          for (int j=js; j<=je; j++) {
            for (int i=is; i<=ie; i++) {
              phydro->u(IEN,k,j,i) += 0.5*b0*b0;
            }
          }
        }
      }
    }
  }

  return;
}


// refinement condition: velocity gradient
int RefinementCondition(MeshBlock *pmb) {
  AthenaArray<Real> &w = pmb->phydro->w;
  Real vgmax=0.0;
  for (int k=pmb->ks; k<=pmb->ke; k++) {
    for (int j=pmb->js-1; j<=pmb->je+1; j++) {
      for (int i=pmb->is-1; i<=pmb->ie+1; i++) {
        Real vgy=std::fabs(w(IVY,k,j,i+1)-w(IVY,k,j,i-1))*0.5;
        Real vgx=std::fabs(w(IVX,k,j+1,i)-w(IVX,k,j-1,i))*0.5;
        Real vg=sqrt(vgx*vgx+vgy*vgy);
        if (vg > vgmax) vgmax=vg;
      }
    }
  }
  if (vgmax > threshold) return 1;
  if (vgmax < 0.5*threshold) return -1;
  return 0;
}<|MERGE_RESOLUTION|>--- conflicted
+++ resolved
@@ -46,7 +46,6 @@
     EnrollUserRefinementCondition(RefinementCondition);
   }
   vflow = pin->GetReal("problem","vflow");
-
   return;
 }
 
@@ -138,7 +137,7 @@
       for (int j=js; j<=je; j++) {
         for (int i=is; i<=ie; i++) {
           phydro->u(IDN,k,j,i) = 1.0;
-          phydro->u(IM1,k,j,i) = vflow*tanh((pcoord->x2v(j))/a);
+          phydro->u(IM1,k,j,i) = vflow*std::tanh((pcoord->x2v(j))/a);
           phydro->u(IM2,k,j,i) = amp*std::cos(TWO_PI*pcoord->x1v(i))
                                  *std::exp(-(SQR(pcoord->x2v(j)))/SQR(sigma));
           phydro->u(IM3,k,j,i) = 0.0;
@@ -199,8 +198,9 @@
     for (int k=ks; k<=ke; k++) {
       for (int j=js; j<=je; j++) {
         for (int i=is; i<=ie; i++) {
-          phydro->u(IDN,k,j,i) = 0.505 + 0.495*tanh((std::fabs(pcoord->x2v(j))-0.5)/a);
-          phydro->u(IM1,k,j,i) = vflow*tanh((std::fabs(pcoord->x2v(j))-0.5)/a);
+          phydro->u(IDN,k,j,i) = 0.505 + 0.495
+                                 *std::tanh((std::fabs(pcoord->x2v(j))-0.5)/a);
+          phydro->u(IM1,k,j,i) = vflow*std::tanh((std::fabs(pcoord->x2v(j))-0.5)/a);
           phydro->u(IM2,k,j,i) =
               amp*vflow*std::sin(TWO_PI*pcoord->x1v(i))
               *std::exp(-((std::fabs(pcoord->x2v(j))-0.5)
@@ -273,96 +273,77 @@
     Real z2 = 0.5;   // z2' = z2 - 1.0
 
     for (int k=ks; k<=ke; k++) {
-<<<<<<< HEAD
-    for (int j=js; j<=je; j++) {
-    for (int i=is; i<=ie; i++) {
-      // Lecoanet (2016) equation 8a)
-      Real dens = 1.0 + 0.5*drho_rho0*(tanh((pcoord->x2v(j)-z1)/a) -
-                                       tanh((pcoord->x2v(j)-z2)/a));
-      phydro->u(IDN,k,j,i) = dens;
-
-      Real v1 = vflow*(tanh((pcoord->x2v(j)-z1)/a)
-                       - tanh((pcoord->x2v(j)-z2)/a) - 1.0); // 8b)
-      // Currently, the midpoint approx. is applied in the momenta and energy calculations
-      phydro->u(IM1,k,j,i) = v1*dens;
-
-      // NOTE ON FLOATING-POINT SHIFT SYMMETRY IN X1:
-      // There is no scaling + translation coordinate transformation that would naturally
-      // preserve this symmetry when calculating x1 coordinates in floating-point
-      // representation. Need to correct for the asymmetry of FP error by modifying the
-      // operands.  Centering the domain on x1=0.0 ensures reflective symmetry, x1' -> -x1
-      // NOT shift symmetry, x1' -> x1 + 0.5, which is a harder guarantee.
-
-      // For example, consider a cell in the right half of the dom ain with x1v > 0.0,
-      // so that shift symmetry should hold w/ another cell's x1v'= -0.5 + x1v < 0.0
-
-      // ISSUE: sin(2*pi*(-0.5+x1v)) != -sin(2*pi*x1v) in floating-point calculations
-      // The primary FP issues are twofold: 1) different rounding errors in x1v, x1v'
-      // and 2) IEEE-754 merely "recommends" that sin(), cos(), etc. functions are
-      // correctly rounded. Note, glibc library does not provde correctly-rounded versions
-
-      // 1) Since x1min = -0.5 can be perfectly represented in binary as -2^{-1}:
-      // double(x1v') = double(double(-0.5) + double(x1v)) = double(-0.5 + double(x1v))
-      // Even if x1v is also a dyadic rational -> has an exact finite FP representation:
-      // x1v' = double(-0.5 + double(x1v)) = double(-0.5 + x1v) ?= (-0.5 + x1v) exactly
-
-      // Sterbenz's Lemma does not hold for any nx1>4, so exactness cannot be guaranteed.
-      // However, for most nx1 = power of two, the calculation of ALL cell center
-      // positions x1v will be exact. For nx1 != 2^n, differences are easily observed.
-
-      // 2) Even if the rounding error of x1v (and hence x1v') is zero, the exact
-      // periodicity of trigonometric functions (even after range reduction of input to
-      // [-pi/4, pi/4], e.g.) is NOT guaranteed:
-      // sin(2*pi*(-0.5+x1v)) = sin(-pi + 2*pi*x1v) != -sin(2*pi*x1v)
-
-      // WORKAROUND: Averge inexact sin() with -sin() sample on opposite x1-half of domain
-      // The assumption of periodic domain with x1min=-0.5 and x1max=0.5 is hardcoded here
-      // (v2 is the only quantity in the initial condition with x1 dependence)
-
-      Real ave_sine = sin(2.0*PI*pcoord->x1v(i));
-      if (pcoord->x1v(i) > 0.0) {
-        ave_sine -= sin(2.0*PI*(-0.5+pcoord->x1v(i)));
-      } else {
-        ave_sine -= sin(2.0*PI*(0.5+pcoord->x1v(i)));
-      }
-      ave_sine /= 2.0;
-
-      // translated x1 = x - 1/2 relative to Lecoanet (2016) shifts sine function by pi
-      // (half-period) and introduces U_z sign change:
-      Real v2 = -amp*ave_sine
-          *(exp(-(SQR(pcoord->x2v(j)-z1))/(sigma*sigma)) +
-            exp(-(SQR(pcoord->x2v(j)-z2))/(sigma*sigma))); // 8c), modified
-      phydro->u(IM2,k,j,i) = v2*dens;
-
-      phydro->u(IM3,k,j,i) = 0.0;
-      if (NON_BAROTROPIC_EOS) {
-        phydro->u(IEN,k,j,i) = P0/gm1 +
-            0.5*(SQR(phydro->u(IM1,k,j,i)) + SQR(phydro->u(IM2,k,j,i))
-                 + SQR(phydro->u(IM3,k,j,i)) )/phydro->u(IDN,k,j,i);
-      }
-      // TODO(kfelker): add equation 8e) for color concentration of passive scalar
-    }}}
-=======
       for (int j=js; j<=je; j++) {
         for (int i=is; i<=ie; i++) {
-          phydro->u(IDN,k,j,i) = 1.0;
-          phydro->u(IM1,k,j,i) = vflow*tanh((std::fabs(pcoord->x2v(j))-0.5)/a);
-          phydro->u(IM2,k,j,i) =
-              amp*std::sin(TWO_PI*pcoord->x1v(i))
-              *std::exp(-((std::fabs(pcoord->x2v(j))-0.5)
-                          *(std::fabs(pcoord->x2v(j))-0.5))/(sigma*sigma));
-          if (pcoord->x2v(j) < 0.0) phydro->u(IM2,k,j,i) *= -1.0;
+          // Lecoanet (2016) equation 8a)
+          Real dens = 1.0 + 0.5*drho_rho0*(std::tanh((pcoord->x2v(j)-z1)/a) -
+                                           std::tanh((pcoord->x2v(j)-z2)/a));
+          phydro->u(IDN,k,j,i) = dens;
+
+          Real v1 = vflow*(std::tanh((pcoord->x2v(j)-z1)/a)
+                           - std::tanh((pcoord->x2v(j)-z2)/a) - 1.0); // 8b)
+          // Currently, the midpoint approx. is applied in the momenta and energy calc
+          phydro->u(IM1,k,j,i) = v1*dens;
+
+          // NOTE ON FLOATING-POINT SHIFT SYMMETRY IN X1:
+          // There is no scaling + translation coordinate transformation that would
+          // naturally preserve this symmetry when calculating x1 coordinates in
+          // floating-point representation. Need to correct for the asymmetry of FP error
+          // by modifying the operands.  Centering the domain on x1=0.0 ensures reflective
+          // symmetry, x1' -> -x1 NOT shift symmetry, x1' -> x1 + 0.5 (harder guarantee)
+
+          // For example, consider a cell in the right half of the dom ain with x1v > 0.0,
+          // so that shift symmetry should hold w/ another cell's x1v'= -0.5 + x1v < 0.0
+
+          // ISSUE: sin(2*pi*(-0.5+x1v)) != -sin(2*pi*x1v) in floating-point calculations
+          // The primary FP issues are twofold: 1) different rounding errors in x1v, x1v'
+          // and 2) IEEE-754 merely "recommends" that sin(), cos(), etc. functions are
+          // correctly rounded. Note, glibc library doesn't provide correctly-rounded fns
+
+          // 1) Since x1min = -0.5 can be perfectly represented in binary as -2^{-1}:
+          // double(x1v')= double(double(-0.5) + double(x1v)) = double(-0.5 + double(x1v))
+          // Even if x1v is also a dyadic rational -> has exact finite FP representation:
+          // x1v'= double(-0.5 + double(x1v)) = double(-0.5 + x1v) ?= (-0.5 + x1v) exactly
+
+          // Sterbenz's Lemma does not hold for any nx1>4, so cannot guarantee exactness.
+          // However, for most nx1 = power of two, the calculation of ALL cell center
+          // positions x1v will be exact. For nx1 != 2^n, differences are easily observed.
+
+          // 2) Even if the rounding error of x1v (and hence x1v') is zero, the exact
+          // periodicity of trigonometric functions (even after range reduction of input
+          // to [-pi/4, pi/4], e.g.) is NOT guaranteed:
+          // sin(2*pi*(-0.5+x1v)) = sin(-pi + 2*pi*x1v) != -sin(2*pi*x1v)
+
+          // WORKAROUND: Averge inexact sin() with -sin() sample on opposite x1-half of
+          // domain The assumption of periodic domain with x1min=-0.5 and x1max=0.5 is
+          // hardcoded here (v2 is the only quantity in the IC with x1 dependence)
+
+          Real ave_sine = std::sin(TWO_PI*pcoord->x1v(i));
+          if (pcoord->x1v(i) > 0.0) {
+            ave_sine -= std::sin(TWO_PI*(-0.5+pcoord->x1v(i)));
+          } else {
+            ave_sine -= std::sin(TWO_PI*(0.5+pcoord->x1v(i)));
+          }
+          ave_sine /= 2.0;
+
+          // translated x1= x - 1/2 relative to Lecoanet (2016) shifts sine function by pi
+          // (half-period) and introduces U_z sign change:
+          Real v2 = -amp*ave_sine
+                    *(std::exp(-(SQR(pcoord->x2v(j)-z1))/(sigma*sigma)) +
+                      std::exp(-(SQR(pcoord->x2v(j)-z2))/(sigma*sigma))); // 8c), modified
+          phydro->u(IM2,k,j,i) = v2*dens;
+
           phydro->u(IM3,k,j,i) = 0.0;
           if (NON_BAROTROPIC_EOS) {
-            phydro->u(IEN,k,j,i) =
-                10.0/gm1 + 0.5*(SQR(phydro->u(IM1,k,j,i)) +
-                                SQR(phydro->u(IM2,k,j,i)))/phydro->u(IDN,k,j,i);
-          }
-        }
-      }
-    }
->>>>>>> 60edab9b
-
+            phydro->u(IEN,k,j,i) = P0/gm1 + 0.5*(SQR(phydro->u(IM1,k,j,i))
+                                                 + SQR(phydro->u(IM2,k,j,i))
+                                                 + SQR(phydro->u(IM3,k,j,i)) )
+                                   /phydro->u(IDN,k,j,i);
+          }
+          // TODO(kfelker): add equation 8e) for color concentration of passive scalar
+        }
+      }
+    }
     // initialize uniform interface B
     if (MAGNETIC_FIELDS_ENABLED) {
       Real b0 = pin->GetReal("problem","b0");
@@ -370,7 +351,7 @@
       for (int k=ks; k<=ke; k++) {
         for (int j=js; j<=je; j++) {
           for (int i=is; i<=ie+1; i++) {
-            pfield->b.x1f(k,j,i) = b0*tanh((std::fabs(pcoord->x2v(j))-0.5)/a);
+            pfield->b.x1f(k,j,i) = b0*std::tanh((std::fabs(pcoord->x2v(j))-0.5)/a);
           }
         }
       }
@@ -417,15 +398,15 @@
           phydro->u(IDN,k,j,i) = w+(1.0-w)*drat;
           phydro->u(IM1,k,j,i) = w*vflow-(1.0-w)*vflow*drat;
           phydro->u(IM2,k,j,i) = phydro->u(IDN,k,j,i)*amp
-                               * std::sin(2.0*TWO_PI*pcoord->x1v(i))
-                               * std::exp(-SQR(std::fabs(pcoord->x2v(j))-0.25)
-                                          /(sigma*sigma));
+                                 * std::sin(2.0*TWO_PI*pcoord->x1v(i))
+                                 * std::exp(-SQR(std::fabs(pcoord->x2v(j))-0.25)
+                                            /(sigma*sigma));
           phydro->u(IM3,k,j,i) = 0.0;
           // Pressure scaled to give a sound speed of 1 with gamma=1.4
           if (NON_BAROTROPIC_EOS) {
             phydro->u(IEN,k,j,i) =
                 2.5/gm1 + 0.25*(SQR(phydro->u(IM1,k,j,i)) +
-                               SQR(phydro->u(IM2,k,j,i)))/phydro->u(IDN,k,j,i);
+                                SQR(phydro->u(IM2,k,j,i)))/phydro->u(IDN,k,j,i);
           }
         }
       }
@@ -478,9 +459,9 @@
   for (int k=pmb->ks; k<=pmb->ke; k++) {
     for (int j=pmb->js-1; j<=pmb->je+1; j++) {
       for (int i=pmb->is-1; i<=pmb->ie+1; i++) {
-        Real vgy=std::fabs(w(IVY,k,j,i+1)-w(IVY,k,j,i-1))*0.5;
-        Real vgx=std::fabs(w(IVX,k,j+1,i)-w(IVX,k,j-1,i))*0.5;
-        Real vg=sqrt(vgx*vgx+vgy*vgy);
+        Real vgy = std::fabs(w(IVY,k,j,i+1) - w(IVY,k,j,i-1))*0.5;
+        Real vgx = std::fabs(w(IVX,k,j+1,i) - w(IVX,k,j-1,i))*0.5;
+        Real vg  = std::sqrt(vgx*vgx+vgy*vgy);
         if (vg > vgmax) vgmax=vg;
       }
     }
