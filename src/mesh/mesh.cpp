--- conflicted
+++ resolved
@@ -466,17 +466,13 @@
       pblock->next->prev = pblock;
       pblock = pblock->next;
     }
-<<<<<<< HEAD
-
-    pblock->SearchAndSetNeighbors(tree, ranklist, nslist);
+
+    pblock->pbval->SearchAndSetNeighbors(tree, ranklist, nslist);
 #ifdef INCLUDE_CHEMISTRY
     if (RADIATION_ENABLED && pblock->prad->integrator == "six_ray") {
       pblock->prad->pradintegrator->SetSixRayNeighbors();
     }
 #endif
-=======
-    pblock->pbval->SearchAndSetNeighbors(tree, ranklist, nslist);
->>>>>>> 1885a7a1
   }
   pblock=pfirst;
 
@@ -790,16 +786,12 @@
       pblock->next->prev = pblock;
       pblock = pblock->next;
     }
-<<<<<<< HEAD
-    pblock->SearchAndSetNeighbors(tree, ranklist, nslist);
+    pblock->pbval->SearchAndSetNeighbors(tree, ranklist, nslist);
 #ifdef INCLUDE_CHEMISTRY
     if (RADIATION_ENABLED && pblock->prad->integrator == "six_ray") {
       pblock->prad->pradintegrator->SetSixRayNeighbors();
     }
 #endif
-=======
-    pblock->pbval->SearchAndSetNeighbors(tree, ranklist, nslist);
->>>>>>> 1885a7a1
   }
   pblock=pfirst;
   delete [] mbdata;
@@ -1274,15 +1266,11 @@
     while (pmb != NULL)  {
       phydro=pmb->phydro;
       pmb->pbval->SendCellCenteredBoundaryBuffers(phydro->u, HYDRO_CONS);
-<<<<<<< HEAD
       if (SPECIES_ENABLED) {
         pmb->pbval->SendSpeciesBoundaryBuffers(pmb->pspec->s);
       }
-      if (MAGNETIC_FIELDS_ENABLED)
-=======
       if (MAGNETIC_FIELDS_ENABLED) {
         pfield=pmb->pfield;
->>>>>>> 1885a7a1
         pmb->pbval->SendFieldBoundaryBuffers(pfield->b);
       }
       pmb=pmb->next;
@@ -1294,15 +1282,11 @@
       phydro=pmb->phydro;
       pbval=pmb->pbval;
       pbval->ReceiveCellCenteredBoundaryBuffersWithWait(phydro->u, HYDRO_CONS);
-<<<<<<< HEAD
       if (SPECIES_ENABLED) {
         pbval->ReceiveSpeciesBoundaryBuffersWithWait(pmb->pspec->s);
       }
-      if (MAGNETIC_FIELDS_ENABLED)
-=======
       if (MAGNETIC_FIELDS_ENABLED) {
         pfield=pmb->pfield;
->>>>>>> 1885a7a1
         pbval->ReceiveFieldBoundaryBuffersWithWait(pfield->b);
       }
       pmb->pbval->ClearBoundaryForInit(true);
@@ -2253,16 +2237,12 @@
   // re-initialize the MeshBlocks
   pmb=pblock;
   while(pmb!=NULL) {
-<<<<<<< HEAD
-    pmb->SearchAndSetNeighbors(tree, ranklist, nslist);
+    pmb->pbval->SearchAndSetNeighbors(tree, ranklist, nslist);
 #ifdef INCLUDE_CHEMISTRY
     if (RADIATION_ENABLED && pblock->prad->integrator == "six_ray") {
       pmb->prad->pradintegrator->SetSixRayNeighbors();
     }
 #endif
-=======
-    pmb->pbval->SearchAndSetNeighbors(tree, ranklist, nslist);
->>>>>>> 1885a7a1
     pmb=pmb->next;
   }
   Initialize(2, pin);
