--- conflicted
+++ resolved
@@ -33,112 +33,14 @@
 //! \fn  void Hydro::CalculateFluxes
 //  \brief Calculate Hydrodynamic Fluxes using the Riemann solver
 
-<<<<<<< HEAD
 void Hydro::CalculateFluxes(AthenaArray<Real> &w, FaceField &b, FaceField &b_fc,
                             AthenaArray<Real> &bcc, AthenaArray<Real> &bcc_center,
                             const int order) {
-  MeshBlock *pmb=pmy_block;
-  AthenaArray<Real> &x1flux=flux[X1DIR];
-  AthenaArray<Real> &x2flux=flux[X2DIR];
-  AthenaArray<Real> &x3flux=flux[X3DIR];
-=======
-void Hydro::CalculateFluxes(AthenaArray<Real> &w, FaceField &b,
-                            AthenaArray<Real> &bcc, const int order) {
   MeshBlock *pmb = pmy_block;
->>>>>>> b3456ce4
   int is = pmb->is; int js = pmb->js; int ks = pmb->ks;
   int ie = pmb->ie; int je = pmb->je; int ke = pmb->ke;
   int il, iu, jl, ju, kl, ku;
 
-<<<<<<< HEAD
-  // fourth-order indices and variables:
-  int il_buf, iu_buf, jl_buf, ju_buf, kl_buf, ku_buf;
-  AthenaArray<Real> b1_fc, b2_fc, b3_fc;
-
-  AthenaArray<Real> b1, b2, b3, w_x1f, w_x2f, w_x3f, e2x1, e3x1, e1x2, e3x2, e1x3, e2x3;
-  if (MAGNETIC_FIELDS_ENABLED) {
-    b1.InitWithShallowCopy(b.x1f);
-    b2.InitWithShallowCopy(b.x2f);
-    b3.InitWithShallowCopy(b.x3f);
-    b1_fc.InitWithShallowCopy(b_fc.x1f);
-    b2_fc.InitWithShallowCopy(b_fc.x2f);
-    b3_fc.InitWithShallowCopy(b_fc.x3f);
-    w_x1f.InitWithShallowCopy(pmb->pfield->wght.x1f);
-    w_x2f.InitWithShallowCopy(pmb->pfield->wght.x2f);
-    w_x3f.InitWithShallowCopy(pmb->pfield->wght.x3f);
-    e2x1.InitWithShallowCopy(pmb->pfield->e2_x1f);
-    e3x1.InitWithShallowCopy(pmb->pfield->e3_x1f);
-    e1x2.InitWithShallowCopy(pmb->pfield->e1_x2f);
-    e3x2.InitWithShallowCopy(pmb->pfield->e3_x2f);
-    e1x3.InitWithShallowCopy(pmb->pfield->e1_x3f);
-    e2x3.InitWithShallowCopy(pmb->pfield->e2_x3f);
-  }
-
-  AthenaArray<Real> wl, wr, dxw;
-  wl.InitWithShallowCopy(wl_);
-  wr.InitWithShallowCopy(wr_);
-  dxw.InitWithShallowCopy(dxw_);
-
-  // fourth-order hydro quantities:
-  // face-centered reconstructed primitive variables, fluxes, and their Laplacians:
-  AthenaArray<Real> wl_fc, wr_fc, flux_fc, laplacian_l_fc, laplacian_r_fc;
-  wl_fc.InitWithShallowCopy(wl_fc_);
-  wr_fc.InitWithShallowCopy(wr_fc_);
-  flux_fc.InitWithShallowCopy(flux_fc_);
-  laplacian_l_fc.InitWithShallowCopy(scr1_nkji_);
-  laplacian_r_fc.InitWithShallowCopy(scr2_nkji_);
-  // fourth-order MHD quantities:
-  AthenaArray<Real> flux_fc_IBY, flux_fc_IBZ;
-  flux_fc_IBY.InitWithShallowSlice(flux_fc, 4, IBY, 1);
-  flux_fc_IBZ.InitWithShallowSlice(flux_fc, 4, IBZ, 1);
-  // Reconstruct (in x2) velocity L/R states along x1 faces to corners
-  AthenaArray<Real> v_SE, v_NE, v_NW, v_SW;
-  v_SE.InitWithShallowCopy(pmb->pfield->v_SE);
-  v_NE.InitWithShallowCopy(pmb->pfield->v_NE);
-  v_NW.InitWithShallowCopy(pmb->pfield->v_NW);
-  v_SW.InitWithShallowCopy(pmb->pfield->v_SW);
-  // Reconstruct (in x2) the single state face-averaged b_x.x1f
-  AthenaArray<Real> bx_N,  bx_S;
-  bx_N.InitWithShallowCopy(pmb->pfield->bx_N);
-  bx_S.InitWithShallowCopy(pmb->pfield->bx_S);
-  // Reconstruct (in x1) velocity L/R states along x2 faces to corners
-  AthenaArray<Real> vl_temp;
-  AthenaArray<Real> vr_temp;
-  vl_temp.InitWithShallowCopy(pmb->pfield->vl_temp_);
-  vr_temp.InitWithShallowCopy(pmb->pfield->vr_temp_);
-  // Reconstruct (in x1) the single state face-averaged b_y.x2f
-  AthenaArray<Real> by_E, by_W;
-  by_E.InitWithShallowCopy(pmb->pfield->by_E);
-  by_W.InitWithShallowCopy(pmb->pfield->by_W);
-
-  // 3D UCT states:
-  //  AthenaArray<Real> alpha_plus_x3_, alpha_minus_x3_;
-  AthenaArray<Real> v_R3R2, v_R3L2, v_L3R2, v_L3L2;
-  AthenaArray<Real> v_R3R1, v_R3L1, v_L3R1, v_L3L1;
-  AthenaArray<Real> bz_R1, bz_L1;
-  AthenaArray<Real> bz_R2, bz_L2;
-  AthenaArray<Real> by_R3, by_L3;
-  AthenaArray<Real> bx_R3, bx_L3;
-  bz_R1.InitWithShallowCopy(pmb->pfield->bz_R1);
-  bz_L1.InitWithShallowCopy(pmb->pfield->bz_L1);
-  bz_R2.InitWithShallowCopy(pmb->pfield->bz_R2);
-  bz_L2.InitWithShallowCopy(pmb->pfield->bz_L2);
-  by_R3.InitWithShallowCopy(pmb->pfield->by_R3);
-  by_L3.InitWithShallowCopy(pmb->pfield->by_L3);
-  bx_R3.InitWithShallowCopy(pmb->pfield->bx_R3);
-  bx_L3.InitWithShallowCopy(pmb->pfield->bx_L3);
-
-  v_R3R2.InitWithShallowCopy(pmb->pfield->v_R3R2);
-  v_R3L2.InitWithShallowCopy(pmb->pfield->v_R3L2);
-  v_L3R2.InitWithShallowCopy(pmb->pfield->v_L3R2);
-  v_L3L2.InitWithShallowCopy(pmb->pfield->v_L3L2);
-  v_R3R1.InitWithShallowCopy(pmb->pfield->v_R3R1);
-  v_R3L1.InitWithShallowCopy(pmb->pfield->v_R3L1);
-  v_L3R1.InitWithShallowCopy(pmb->pfield->v_L3R1);
-  v_L3L1.InitWithShallowCopy(pmb->pfield->v_L3L1);
-//----------------------------------------------------------------------------------------
-// i-direction
-=======
   // b,bcc are passed as fn parameters becausse clients may want to pass different bcc1,
   // b1, b2, etc., but the remaining members of the Field class are accessed directly via
   // pointers because they are unique. NOTE: b, bcc are nullptrs if no MHD.
@@ -157,54 +59,44 @@
   AthenaArray<Real> &flux_fc = scr1_nkji_;
   AthenaArray<Real> &laplacian_all_fc = scr2_nkji_;
 
+
+  // -------------- fourth-order MHD indices and variables ------
+  int il_buf, iu_buf, jl_buf, ju_buf, kl_buf, ku_buf;
+#if MAGNETIC_FIELDS_ENABLED
+  AthenaArray<Real> &b1_fc = b_fc.x1f, &b2_fc = b_fc.x2f, &b3_fc = b_fc.x3f;
+
+  AthenaArray<Real> flux_fc_IBY, flux_fc_IBZ;
+  flux_fc_IBY.InitWithShallowSlice(flux_fc, 4, IBY, 1);
+  flux_fc_IBZ.InitWithShallowSlice(flux_fc, 4, IBZ, 1);
+  // Reconstruct (in x2) velocity L/R states along x1 faces to corners
+  AthenaArray<Real> &v_SE = pmb->pfield->v_SE, &v_NE = pmb->pfield->v_NE,
+                    &v_NW = pmb->pfield->v_NW, &v_SW = pmb->pfield->v_SW;
+  // Reconstruct (in x2) the single state face-averaged b_x.x1f
+  AthenaArray<Real> &bx_N = pmb->pfield->bx_N, &bx_S = pmb->pfield->bx_S;
+  // Reconstruct (in x1) velocity L/R states along x2 faces to corners
+  AthenaArray<Real> &vl_temp = pmb->pfield->vl_temp_, &vr_temp = pmb->pfield->vr_temp_;
+  // Reconstruct (in x1) the single state face-averaged b_y.x2f
+  AthenaArray<Real> &by_E = pmb->pfield->by_E, &by_W = pmb->pfield->by_W;
+
+  // 3D UCT states:
+  //  AthenaArray<Real> alpha_plus_x3_, alpha_minus_x3_;
+  AthenaArray<Real> &bz_R1 = pmb->pfield->bz_R1, &bz_L1 = pmb->pfield->bz_L1,
+                    &bz_R2 = pmb->pfield->bz_R2, &bz_L2 = pmb->pfield->bz_L2,
+                    &by_R3 = pmb->pfield->by_R3, &by_L3 = pmb->pfield->by_L3,
+                    &bx_R3 = pmb->pfield->bx_R3, &bx_L3 = pmb->pfield->bx_L3;
+  AthenaArray<Real> &v_R3R2 = pmb->pfield->v_R3R2, &v_R3L2 = pmb->pfield->v_R3L2,
+                    &v_L3R2 = pmb->pfield->v_L3R2, &v_L3L2 = pmb->pfield->v_L3L2,
+                    &v_R3R1 = pmb->pfield->v_R3R1, &v_R3L1 = pmb->pfield->v_R3L1,
+                    &v_L3R1 = pmb->pfield->v_L3R1, &v_L3L1 = pmb->pfield->v_L3L1;
+
+  // -------------- end fourth-order MHD indices and variables ------
+#endif
   //--------------------------------------------------------------------------------------
   // i-direction
->>>>>>> b3456ce4
 
   AthenaArray<Real> &x1flux = flux[X1DIR];
   // set the loop limits
-<<<<<<< HEAD
-  jl=js, ju=je, kl=ks, ku=ke;
-
-  if (order != 4) {
-    if (MAGNETIC_FIELDS_ENABLED) {
-      if (pmb->block_size.nx2 > 1) {
-        if (pmb->block_size.nx3 == 1) // 2D
-          jl=js-1, ju=je+1, kl=ks, ku=ke;
-        else // 3D
-          jl=js-1, ju=je+1, kl=ks-1, ku=ke+1;
-      }
-    }
-  } else { // fourth-order corrections
-    if (MAGNETIC_FIELDS_ENABLED) {
-      if (pmb->block_size.nx2 > 1) {
-        if(pmb->block_size.nx3 == 1) { // 2D
-          jl=js-3, ju=je+3, kl=ks, ku=ke;
-        } else { // 3D
-          jl=js-3, ju=je+3, kl=ks-3, ku=ke+3;
-        }
-      }
-    } else { // fourth-order hydro has same reqs as second-order MHD
-      if (pmb->block_size.nx2 > 1) {
-        if (pmb->block_size.nx3 == 1) // 2D
-          jl=js-1, ju=je+1, kl=ks, ku=ke;
-        else // 3D
-          jl=js-1, ju=je+1, kl=ks-1, ku=ke+1;
-      }
-    }
-  } // end order==4
-
-  // Set transverse loop limits for quantities calculated to full accuracy
-  // TODO(kfelker): check fourth-order MHD dependence
-  jl_buf=jl, ju_buf=ju, kl_buf=kl, ku_buf=ku; // 1D defaults
-  if (order == 4) {
-    if(pmb->block_size.nx2 > 1) {
-      if(pmb->block_size.nx3 == 1) // 2D
-        jl_buf+=1, ju_buf-=1;
-      else // 3D
-        jl_buf+=1, ju_buf-=1, kl_buf+=1, ku_buf-=1;
-    }
-=======
+
   jl = js, ju = je, kl = ks, ku = ke;
   // TODO(felker): fix loop limits for fourth-order hydro
   //  if (MAGNETIC_FIELDS_ENABLED) {
@@ -213,8 +105,50 @@
       jl = js-1, ju = je+1, kl = ks, ku = ke;
     else // 3D
       jl = js-1, ju = je+1, kl = ks-1, ku = ke+1;
->>>>>>> b3456ce4
   }
+
+  // TODO(felker): reconcile 4th order MHD loop limit settings:
+  //   jl=js, ju=je, kl=ks, ku=ke;
+
+  // if (order != 4) {
+  //   if (MAGNETIC_FIELDS_ENABLED) {
+  //     if (pmb->block_size.nx2 > 1) {
+  //       if (pmb->block_size.nx3 == 1) // 2D
+  //         jl=js-1, ju=je+1, kl=ks, ku=ke;
+  //       else // 3D
+  //         jl=js-1, ju=je+1, kl=ks-1, ku=ke+1;
+  //     }
+  //   }
+  // } else { // fourth-order corrections
+  //   if (MAGNETIC_FIELDS_ENABLED) {
+  //     if (pmb->block_size.nx2 > 1) {
+  //       if(pmb->block_size.nx3 == 1) { // 2D
+  //         jl=js-3, ju=je+3, kl=ks, ku=ke;
+  //       } else { // 3D
+  //         jl=js-3, ju=je+3, kl=ks-3, ku=ke+3;
+  //       }
+  //     }
+  //   } else { // fourth-order hydro has same reqs as second-order MHD
+  //     if (pmb->block_size.nx2 > 1) {
+  //       if (pmb->block_size.nx3 == 1) // 2D
+  //         jl=js-1, ju=je+1, kl=ks, ku=ke;
+  //       else // 3D
+  //         jl=js-1, ju=je+1, kl=ks-1, ku=ke+1;
+  //     }
+  //   }
+  // } // end order==4
+
+  // // Set transverse loop limits for quantities calculated to full accuracy
+  // // TODO(kfelker): check fourth-order MHD dependence
+  // jl_buf=jl, ju_buf=ju, kl_buf=kl, ku_buf=ku; // 1D defaults
+  // if (order == 4) {
+  //   if(pmb->block_size.nx2 > 1) {
+  //     if(pmb->block_size.nx3 == 1) // 2D
+  //       jl_buf+=1, ju_buf-=1;
+  //     else // 3D
+  //       jl_buf+=1, ju_buf-=1, kl_buf+=1, ku_buf-=1;
+  //   }
+
 
   for (int k=kl; k<=ku; ++k) {
     for (int j=jl; j<=ju; ++j) {
@@ -236,25 +170,6 @@
       RiemannSolver(k, j, is, ie+1, IVX, b1, wl_, wr_, x1flux, e3x1, e2x1, w_x1f, dxw_);
 #endif
 
-<<<<<<< HEAD
-  // begin x1 fourth-order hydro and MHD:
-  //------------------------------------------------------------------------------
-  if (order == 4) {
-    if (MAGNETIC_FIELDS_ENABLED) {
-      // Copy electric fields back into x1flux array
-      for (int k=kl; k<=ku; ++k) {
-        for (int j=jl; j<=ju; ++j) {
-          for (int i=is; i<=ie+1; ++i) {
-            x1flux(IBY,k,j,i) = e3x1(k,j,i); // technically -e3x1
-            x1flux(IBZ,k,j,i) = e2x1(k,j,i);
-          }
-        }
-      }
-    }
-    // Compute Laplacian of primitive Riemann states on x1 faces
-    pmb->pcoord->LaplacianX1(wl, laplacian_l_fc, is, ie+1, jl, ju, kl, ku, 0, NWAVE-1);
-    pmb->pcoord->LaplacianX1(wr, laplacian_r_fc, is, ie+1, jl, ju, kl, ku, 0, NWAVE-1);
-=======
       if (order == 4) {
         for (int n=0; n<NWAVE; n++) {
           for (int i=is; i<=ie+1; i++) {
@@ -265,7 +180,6 @@
       }
     }
   }
->>>>>>> b3456ce4
 
   if (order == 4) {
     // TODO(felker): assuming uniform mesh with dx1f=dx2f=dx3f, so this should factor out
@@ -273,40 +187,6 @@
     Real h = pmb->pcoord->dx1f(is);  // pco->dx1f(i); inside loop
     Real C = (h*h)/24.0;
 
-<<<<<<< HEAD
-    // Approximate x1 face-centered primitive Riemann states
-    for (int n=0; n<NWAVE; ++n) {
-      for (int k=kl; k<=ku; ++k) {
-        for (int j=jl; j<=ju; ++j) {
-          // pmb->pcoord->CenterWidth1(k, j, is, ie+1, dxw);
-          for (int i=is; i<=ie+1; ++i) {
-            wl_fc(n,k,j,i) = wl(n,k,j,i) - C*laplacian_l_fc(n,k,j,i);
-            wr_fc(n,k,j,i) = wr(n,k,j,i) - C*laplacian_r_fc(n,k,j,i);
-            // reapply primitive variable floors to face-centered L/R Riemann states
-            // TODO(kfelker): only needs to be called 1x for all NWAVE
-            pmb->peos->ApplyPrimitiveFloors(wl_fc, k, j, i);
-            pmb->peos->ApplyPrimitiveFloors(wr_fc, k, j, i);
-          }
-        }
-      }
-    }
-
-    // Compute x1 interface fluxes from face-centered primitive variables
-    RiemannSolver(kl, ku, jl, ju, is, ie+1, IVX, b1_fc, wl_fc, wr_fc, flux_fc,
-                  flux_fc_IBY, flux_fc_IBZ);
-
-    // Compute Laplacian of second-order accurate face-averaged flux on x1 faces
-    pmb->pcoord->LaplacianX1(x1flux, laplacian_l_fc, is, ie+1, jl, ju, kl, ku,
-                             0, NWAVE-1);
-
-    // Correct face-averaged fluxes (Guzik eq. 10)
-    for(int n=0; n<NWAVE; n++) {
-      for (int k=kl_buf; k<=ku_buf; ++k) {
-        for (int j=jl_buf; j<=ju_buf; ++j) {
-          // pmb->pcoord->CenterWidth1(k, j, is, ie+1, dxw);
-          for(int i=is; i<=ie+1; i++) {
-            x1flux(n,k,j,i) = flux_fc(n,k,j,i) + C*laplacian_l_fc(n,k,j,i);
-=======
     // construct Laplacian from x1flux
     pmb->pcoord->LaplacianX1All(x1flux, laplacian_all_fc, 0, NHYDRO-1,
                                 kl, ku, jl, ju, is, ie+1);
@@ -347,29 +227,15 @@
             if (n == IDN && NSCALARS > 0) {
               pmb->pscalars->mass_flux_fc[X1DIR](k,j,i) = flux_fc(n,k,j,i);
             }
->>>>>>> b3456ce4
           }
         }
       }
     }
-    if (MAGNETIC_FIELDS_ENABLED) {
-      // Copy high-order magnetic x1flux back into electric field arrays
-      for (int k=kl_buf; k<=ku_buf; ++k) {
-        for (int j=jl_buf; j<=ju_buf; ++j) {
-          for (int i=is; i<=ie+1; ++i) {
-            e3x1(k,j,i) = x1flux(IBY,k,j,i);
-            e2x1(k,j,i) = x1flux(IBZ,k,j,i);
-          }
-        }
-      }
-    }
-
   } // end if (order == 4)
   //------------------------------------------------------------------------------
   // end x1 fourth-order hydro and MHD
 
-<<<<<<< HEAD
-  if (MAGNETIC_FIELDS_ENABLED) {
+#if MAGNETIC_FIELDS_ENABLED
     //-------- begin fourth-order upwind constrained transport (UCT4x1)
     if (order == 4) {
       // Currently, 2D domain is assumed for UCT4. 1D domains work via trivial copying
@@ -466,49 +332,10 @@
         }
       }
     } // end GS07 CT algorithm
-  } // end if (MAGNETIC_FIELDS_ENABLED)
+#endif  // MAGNETIC_FIELDS_ENABLED
 
 //----------------------------------------------------------------------------------------
 // j-direction
-
-  if (pmb->block_size.nx2 > 1) {
-    // set the loop limits
-    il=is, iu=ie, kl=ks, ku=ke;
-
-    if (order != 4) {
-      if (MAGNETIC_FIELDS_ENABLED) {
-        if (pmb->block_size.nx3 == 1) // 2D
-          il=is-1, iu=ie+1, kl=ks, ku=ke;
-        else // 3D
-          il=is-1, iu=ie+1, kl=ks-1, ku=ke+1;
-      }
-    } else { // fourth-order corrections
-      if (MAGNETIC_FIELDS_ENABLED) {
-        if(pmb->block_size.nx3 == 1) { // 2D
-          il=is-3, iu=ie+3, kl=ks, ku=ke;
-        } else { // 3D
-          il=is-3, iu=ie+3, kl=ks-3, ku=ke+3;
-        }
-      } else { // fourth-order hydro has same reqs as second-order MHD
-        if (pmb->block_size.nx3 == 1) // 2D
-          il=is-1, iu=ie+1, kl=ks, ku=ke;
-        else // 3D
-          il=is-1, iu=ie+1, kl=ks-1, ku=ke+1;
-      }
-    } // end order==4
-
-    // Set transverse loop limits for quantities calculated to full accuracy
-    il_buf=il, iu_buf=iu, kl_buf=kl, ku_buf=ku;
-    if (order == 4) {
-      if(pmb->block_size.nx3 == 1) // 2D
-        il_buf+=1, iu_buf-=1;
-      else // 3D
-        il_buf+=1, iu_buf-=1, kl_buf+=1, ku_buf-=1;
-    }
-=======
-  //--------------------------------------------------------------------------------------
-  // j-direction
-
   if (pmb->pmy_mesh->f2) {
     AthenaArray<Real> &x2flux = flux[X2DIR];
     // set the loop limits
@@ -520,7 +347,42 @@
     else // 3D
       kl = ks-1, ku = ke+1;
     //    }
->>>>>>> b3456ce4
+
+    // TODO(felker): reconcile 4th order MHD loop limit settings:
+    // set the loop limits
+    // il=is, iu=ie, kl=ks, ku=ke;
+
+    // if (order != 4) {
+    //   if (MAGNETIC_FIELDS_ENABLED) {
+    //     if (pmb->block_size.nx3 == 1) // 2D
+    //       il=is-1, iu=ie+1, kl=ks, ku=ke;
+    //     else // 3D
+    //       il=is-1, iu=ie+1, kl=ks-1, ku=ke+1;
+    //   }
+    // } else { // fourth-order corrections
+    //   if (MAGNETIC_FIELDS_ENABLED) {
+    //     if(pmb->block_size.nx3 == 1) { // 2D
+    //       il=is-3, iu=ie+3, kl=ks, ku=ke;
+    //     } else { // 3D
+    //       il=is-3, iu=ie+3, kl=ks-3, ku=ke+3;
+    //     }
+    //   } else { // fourth-order hydro has same reqs as second-order MHD
+    //     if (pmb->block_size.nx3 == 1) // 2D
+    //       il=is-1, iu=ie+1, kl=ks, ku=ke;
+    //     else // 3D
+    //       il=is-1, iu=ie+1, kl=ks-1, ku=ke+1;
+    //   }
+    // } // end order==4
+
+    // // Set transverse loop limits for quantities calculated to full accuracy
+    // il_buf=il, iu_buf=iu, kl_buf=kl, ku_buf=ku;
+    // if (order == 4) {
+    //   if(pmb->block_size.nx3 == 1) // 2D
+    //     il_buf+=1, iu_buf-=1;
+    //   else // 3D
+    //     il_buf+=1, iu_buf-=1, kl_buf+=1, ku_buf-=1;
+    // }
+
 
     for (int k=kl; k<=ku; ++k) {
       // reconstruct the first row
@@ -550,25 +412,8 @@
         RiemannSolver(k, j, il, iu, IVY, b2, wl_, wr_, x2flux, e1x2, e3x2, w_x2f, dxw_);
 #endif
 
-<<<<<<< HEAD
-    // begin x2 fourth-order hydro and MHD
+       // begin x2 fourth-order hydro and MHD
     //------------------------------------------------------------------------------
-    if (order == 4) {
-      if (MAGNETIC_FIELDS_ENABLED) {
-        // Copy electric fields back into x2flux array
-        for (int k=kl; k<=ku; ++k) {
-          for (int j=js; j<=je+1; ++j) {
-            for (int i=il; i<=iu; ++i) {
-              x2flux(IBY,k,j,i) = e1x2(k,j,i); // technically -e1x2
-              x2flux(IBZ,k,j,i) = e3x2(k,j,i);
-            }
-          }
-        }
-      }
-      // Compute Laplacian of primitive Riemann states on x2 faces
-      pmb->pcoord->LaplacianX2(wl, laplacian_l_fc, il, iu, js, je+1, kl, ku, 0, NWAVE-1);
-      pmb->pcoord->LaplacianX2(wr, laplacian_r_fc, il, iu, js, je+1, kl, ku, 0, NWAVE-1);
-=======
         if (order == 4) {
           for (int n=0; n<NWAVE; n++) {
             for (int i=il; i<=iu; i++) {
@@ -577,8 +422,6 @@
             }
           }
         }
->>>>>>> b3456ce4
-
         // swap the arrays for the next step
         wl_.SwapAthenaArray(wlb_);
       }
@@ -602,17 +445,8 @@
             pmb->pcoord->LaplacianX2(wr3d_, laplacian_r_fc_, n, k, j, il, iu);
 #pragma omp simd
             for (int i=il; i<=iu; ++i) {
-<<<<<<< HEAD
-              wl_fc(n,k,j,i) = wl(n,k,j,i) - C*laplacian_l_fc(n,k,j,i);
-              wr_fc(n,k,j,i) = wr(n,k,j,i) - C*laplacian_r_fc(n,k,j,i);
-              // reapply primitive variable floors to face-centered L/R Riemann states
-              // TODO(kfelker): only needs to be called 1x for all NWAVE
-              pmb->peos->ApplyPrimitiveFloors(wl_fc, k, j, i);
-              pmb->peos->ApplyPrimitiveFloors(wr_fc, k, j, i);
-=======
               wl_(n,i) = wl3d_(n,k,j,i) - C*laplacian_l_fc_(i);
               wr_(n,i) = wr3d_(n,k,j,i) - C*laplacian_r_fc_(i);
->>>>>>> b3456ce4
             }
           }
 #pragma omp simd
@@ -621,34 +455,6 @@
             pmb->peos->ApplyPrimitiveFloors(wr_, k, j, i);
           }
 
-<<<<<<< HEAD
-      // Compute x2 interface fluxes from face-centered primitive variables
-      RiemannSolver(kl, ku, js, je+1, il, iu, IVY, b2_fc, wl_fc, wr_fc, flux_fc,
-                    flux_fc_IBY, flux_fc_IBZ);
-
-      // Compute Laplacian of second-order accurate face-averaged flux on x1 faces
-      pmb->pcoord->LaplacianX2(x2flux, laplacian_l_fc, il, iu, js, je+1, kl, ku,
-                               0, NWAVE-1);
-
-      // Correct face-averaged fluxes (Guzik eq. 10)
-      for(int n=0; n<NWAVE; n++) {
-        for (int k=kl_buf; k<=ku_buf; ++k) {
-          for (int j=js; j<=je+1; ++j) {
-            // pmb->pcoord->CenterWidth2(k, j, il_buf, iu_buf, dxw);
-            for(int i=il_buf; i<=iu_buf; i++) {
-              x2flux(n,k,j,i) = flux_fc(n,k,j,i) + C*laplacian_l_fc(n,k,j,i);
-            }
-          }
-        }
-      }
-      if (MAGNETIC_FIELDS_ENABLED) {
-        // Copy electric fields back into x2flux array
-        for (int k=kl_buf; k<=ku_buf; ++k) {
-          for (int j=js; j<=je+1; ++j) {
-            for (int i=il_buf; i<=iu_buf; ++i) {
-              e1x2(k,j,i) = x2flux(IBY,k,j,i); // technically -e1x2
-              e3x2(k,j,i) = x2flux(IBZ,k,j,i);
-=======
           // Compute x2 interface fluxes from face-centered primitive variables
           // TODO(felker): check that e1x2,e3x2 arguments added in late 2017 work here
           pmb->pcoord->CenterWidth2(k, j, il, iu, dxw_);
@@ -667,17 +473,15 @@
               if (n == IDN && NSCALARS > 0) {
                 pmb->pscalars->mass_flux_fc[X2DIR](k,j,i) = flux_fc(n,k,j,i);
               }
->>>>>>> b3456ce4
             }
           }
         }
       }
     } // end if (order == 4)
-<<<<<<< HEAD
     //------------------------------------------------------------------------------
     // end x2 fourth-order hydro and MHD
 
-    if (MAGNETIC_FIELDS_ENABLED) {
+#if MAGNETIC_FIELDS_ENABLED
       //-------- begin fourth-order upwind constrained transport (UCT4x2)
       if (order == 4) {
         // Limited transverse reconstructions: call PPMx1() for vx, vy both L/R states
@@ -787,10 +591,8 @@
           }
         }
       } // end GS07 CT algorithm
-    } // end if (MAGNETIC_FIELDS_ENABLED)
-=======
->>>>>>> b3456ce4
-  }
+#endif // MAGNETIC_FIELDS_ENABLED
+  } // if 2D or 3D
 
   //--------------------------------------------------------------------------------------
   // k-direction
@@ -798,7 +600,6 @@
   if (pmb->pmy_mesh->f3) {
     AthenaArray<Real> &x3flux = flux[X3DIR];
     // set the loop limits
-<<<<<<< HEAD
     il=is, iu=ie, jl=js, ju=je;
 
     if (order != 4) {
@@ -818,18 +619,9 @@
       il_buf=il+1, iu_buf=iu-1, jl_buf=jl+1, ju_buf=ju-1;
     }
 
-    // reconstruct L/R states at k
-    if (order == 1) {
-      pmb->precon->DonorCellX3(pmb, ks, ke+1, jl, ju, il, iu, w, bcc, wl, wr);
-    } else if (order == 2) {
-      pmb->precon->PiecewiseLinearX3(pmb, ks, ke+1, jl, ju, il, iu, w, bcc, wl, wr);
-    } else {
-      pmb->precon->PiecewiseParabolicX3(pmb, ks, ke+1, jl, ju, il, iu, w, bcc, wl, wr);
-    }
-=======
     // TODO(felker): fix loop limits for fourth-order hydro
     //    if (MAGNETIC_FIELDS_ENABLED)
-    il = is-1, iu = ie+1, jl = js-1, ju = je+1;
+    // il = is-1, iu = ie+1, jl = js-1, ju = je+1;
 
     for (int j=jl; j<=ju; ++j) { // this loop ordering is intentional
       // reconstruct the first row
@@ -849,7 +641,6 @@
         } else {
           pmb->precon->PiecewiseParabolicX3(k, j, il, iu, w, bcc, wlb_, wr_);
         }
->>>>>>> b3456ce4
 
         pmb->pcoord->CenterWidth3(k, j, il, iu, dxw_);
 #if !MAGNETIC_FIELDS_ENABLED  // Hydro:
@@ -867,30 +658,6 @@
             }
           }
         }
-
-<<<<<<< HEAD
-    // begin x3 fourth-order hydro and MHD
-    //------------------------------------------------------------------------------
-    if (order == 4) {
-      if (MAGNETIC_FIELDS_ENABLED) {
-        // Copy electric fields back into x3flux array
-        for (int k=ks; k<=ke+1; ++k) {
-          for (int j=jl; j<=ju; ++j) {
-            for (int i=il; i<=iu; ++i) {
-              x3flux(IBY,k,j,i) = e2x3(k,j,i); // technically -e2x3
-              x3flux(IBZ,k,j,i) = e1x3(k,j,i);
-            }
-          }
-        }
-      }
-      // Compute Laplacian of primitive Riemann states on x3 faces
-      pmb->pcoord->LaplacianX3(wl, laplacian_l_fc, il, iu, jl, ju, ks, ke+1, 0, NWAVE-1);
-      pmb->pcoord->LaplacianX3(wr, laplacian_r_fc, il, iu, jl, ju, ks, ke+1, 0, NWAVE-1);
-
-      // TODO(kfelker): assuming uniform mesh with dx1f=dx2f=dx3f, so factor this out
-      // TODO(kfelker): also, this may need to be dx1v, since Laplacian is cell-centered
-      Real h = pmb->pcoord->dx3f(ks);  // pco->dx3f(k); inside loop
-=======
         // swap the arrays for the next step
         wl_.SwapAthenaArray(wlb_);
       }
@@ -899,7 +666,6 @@
       // TODO(felker): assuming uniform mesh with dx1f=dx2f=dx3f, so factor this out
       // TODO(felker): also, this may need to be dx3v, since Laplacian is cell-centered
       Real h = pmb->pcoord->dx3f(ks);  // pco->dx3f(j); inside loop
->>>>>>> b3456ce4
       Real C = (h*h)/24.0;
 
       // construct Laplacian from x3flux
@@ -915,17 +681,8 @@
             pmb->pcoord->LaplacianX3(wr3d_, laplacian_r_fc_, n, k, j, il, iu);
 #pragma omp simd
             for (int i=il; i<=iu; ++i) {
-<<<<<<< HEAD
-              wl_fc(n,k,j,i) = wl(n,k,j,i) - C*laplacian_l_fc(n,k,j,i);
-              wr_fc(n,k,j,i) = wr(n,k,j,i) - C*laplacian_r_fc(n,k,j,i);
-              // reapply primitive variable floors to face-centered L/R Riemann states
-              // TODO(kfelker): only needs to be called 1x for all NWAVE
-              pmb->peos->ApplyPrimitiveFloors(wl_fc, k, j, i);
-              pmb->peos->ApplyPrimitiveFloors(wr_fc, k, j, i);
-=======
               wl_(n,i) = wl3d_(n,k,j,i) - C*laplacian_l_fc_(i);
               wr_(n,i) = wr3d_(n,k,j,i) - C*laplacian_r_fc_(i);
->>>>>>> b3456ce4
             }
           }
 #pragma omp simd
@@ -934,34 +691,24 @@
             pmb->peos->ApplyPrimitiveFloors(wr_, k, j, i);
           }
 
-<<<<<<< HEAD
-      // Compute x3 interface fluxes from face-centered primitive variables
-      RiemannSolver(ks, ke+1, jl, ju, il, iu, IVZ, b3_fc, wl_fc, wr_fc, flux_fc,
-                    flux_fc_IBY, flux_fc_IBZ);
-
-      // Compute Laplacian of second-order accurate face-averaged flux on x1 faces
-      pmb->pcoord->LaplacianX3(x3flux, laplacian_l_fc, il, iu, jl, ju, ks, ke+1,
-                               0, NWAVE-1);
-
-      // Correct face-averaged fluxes (Guzik eq. 10)
-      for(int n=0; n<NWAVE; n++) {
-        for (int k=ks; k<=ke+1; ++k) {
-          for (int j=jl_buf; j<=ju_buf; ++j) {
-            // pmb->pcoord->CenterWidth3(k, j, il_buf, iu_buf, dxw);
-            for(int i=il_buf; i<=iu_buf; i++) {
-                x3flux(n,k,j,i) = flux_fc(n,k,j,i) + C*laplacian_l_fc(n,k,j,i);
-            }
-          }
-        }
-      }
-
-      if (MAGNETIC_FIELDS_ENABLED) {
-        // Copy high-order magnetic x1flux back into electric field arrays
-        for (int k=ks; k<=ke+1; ++k) {
-          for (int j=jl_buf; j<=ju_buf; ++j) {
-            for (int i=il_buf; i<=iu_buf; ++i) {
-              e2x3(k,j,i) = x3flux(IBY,k,j,i); // technically -e2x3
-              e1x3(k,j,i) = x3flux(IBZ,k,j,i);
+          // Compute x3 interface fluxes from face-centered primitive variables
+          // TODO(felker): check that e2x3,e1x3 arguments added in late 2017 work here
+          pmb->pcoord->CenterWidth3(k, j, il, iu, dxw_);
+#if !MAGNETIC_FIELDS_ENABLED  // Hydro:
+          RiemannSolver(k, j, il, iu, IVZ, wl_, wr_, flux_fc, dxw_);
+#else  // MHD:
+          RiemannSolver(k, j, il, iu, IVZ, b3_fc, wl_, wr_, flux_fc,
+                        e2x3, e1x3, // flux_fc_IBY, flux_fc_IBZ
+                        w_x3f, dxw_);
+#endif
+          // Apply Laplacian of second-order accurate face-averaged flux on x3 faces
+          for (int n=0; n<NWAVE; ++n) {
+#pragma omp simd
+            for (int i=il; i<=iu; i++) {
+              x3flux(n,k,j,i) = flux_fc(n,k,j,i) + C*laplacian_all_fc(n,k,j,i);
+              if (n == IDN && NSCALARS > 0) {
+                pmb->pscalars->mass_flux_fc[X3DIR](k,j,i) = flux_fc(n,k,j,i);
+              }
             }
           }
         }
@@ -969,10 +716,9 @@
     } // end if (order == 4)
     //------------------------------------------------------------------------------
     // end x3 fourth-order hydro and MHD
-
-    if (MAGNETIC_FIELDS_ENABLED) {
+#if MAGNETIC_FIELDS_ENABLED
+    if (order == 4) {
       //-------- begin fourth-order upwind constrained transport (UCT4x3)
-      if (order == 4) {
         // Limited transverse reconstructions: call PPMx1() for x1x3 interfaces
         // L3 states:
         pmb->precon->PiecewiseParabolicUCTx1(pmb, ks, ke+1, js, je, is, ie+1, wl, IVX, 0,
@@ -1107,35 +853,9 @@
           }
         }
       } // end if GS07 second-order MHD in x3
-    } // end if (MAGNETIC_FIELDS_ENABLED)
+#endif  // MAGNETIC_FIELDS_ENABLED
   } // end if 3D
 
-=======
-          // Compute x3 interface fluxes from face-centered primitive variables
-          // TODO(felker): check that e2x3,e1x3 arguments added in late 2017 work here
-          pmb->pcoord->CenterWidth3(k, j, il, iu, dxw_);
-#if !MAGNETIC_FIELDS_ENABLED  // Hydro:
-          RiemannSolver(k, j, il, iu, IVZ, wl_, wr_, flux_fc, dxw_);
-#else  // MHD:
-          RiemannSolver(k, j, il, iu, IVZ, b3, wl_, wr_, flux_fc, e2x3, e1x3,
-                        w_x3f, dxw_);
-#endif
-          // Apply Laplacian of second-order accurate face-averaged flux on x3 faces
-          for (int n=0; n<NHYDRO; ++n) {
-#pragma omp simd
-            for (int i=il; i<=iu; i++) {
-              x3flux(n,k,j,i) = flux_fc(n,k,j,i) + C*laplacian_all_fc(n,k,j,i);
-              if (n == IDN && NSCALARS > 0) {
-                pmb->pscalars->mass_flux_fc[X3DIR](k,j,i) = flux_fc(n,k,j,i);
-              }
-            }
-          }
-        }
-      }
-    } // end if (order == 4)
-  }
-
->>>>>>> b3456ce4
   if (SELF_GRAVITY_ENABLED) AddGravityFlux(); // add gravity flux directly
 
   if (!STS_ENABLED) { // add diffusion fluxes
