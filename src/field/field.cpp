--- conflicted
+++ resolved
@@ -123,7 +123,6 @@
       g_.NewAthenaArray(NMETRIC,ncells1);
       gi_.NewAthenaArray(NMETRIC,ncells1);
     }
-<<<<<<< HEAD
 
     // fourth-order MHD
     // 4D scratch arrays
@@ -133,10 +132,9 @@
     scr1_kji_x1fc_.NewAthenaArray( ncells3   , ncells2   ,(ncells1+1));
     scr2_kji_x2fc_.NewAthenaArray( ncells3   ,(ncells2+1), ncells1   );
     scr3_kji_x3fc_.NewAthenaArray((ncells3+1), ncells2   , ncells1   );
-=======
-// ptr to diffusion object
+
+    // ptr to diffusion object
     pfdif = new FieldDiffusion(pmb,pin);
->>>>>>> 0fb8c8d8
   }
 }
 
