// Kerr spacetime, Kerr-Schild coordinates
// Notes:
//   coordinates: t, r, \theta, \phi
//   parameters:
//     M (mass), M > 0
//     a (spin), -M < a < M
//   metric:
//     ds^2 = -(1 - 2 M r/\Sigma) dt^2
//            + 4 M r/\Sigma dt dr
//            - 4 M a r/\Sigma dt d\phi
//            + (1 + 2 M r/\Sigma) dr^2
//            - 2 a (1 + 2 M r/\Sigma) \sin^2\theta dr d\phi
//            + \Sigma d\theta^2
//            + (r^2 + a^2 + (2 M a^2 r/\Sigma) \sin^2\theta) \sin^2\theta d\phi^2
//     \Delta = r^2 - 2 M r + a^2
//     \Sigma = r^2 + a^2 cos^2\theta
//     \Xi = r^2 - a^2 cos^2\theta
//   other "Kerr-Schild" coordinates exist

// Primary header
#include "coordinates.hpp"

// C++ headers
#include <cmath>  // acos(), cos(), log(), sin(), sqrt()

// Athena headers
#include "../athena.hpp"           // enums, macros, Real
#include "../athena_arrays.hpp"    // AthenaArray
#include "../fluid/eos/eos.hpp"    // FluidEqnOfState
#include "../fluid/fluid.hpp"      // Fluid
#include "../mesh.hpp"             // MeshBlock
#include "../parameter_input.hpp"  // ParameterInput

// Constructor
// Inputs:
//   pb: pointer to MeshBlock containing this grid
//   pin: pointer to runtime inputs
Coordinates::Coordinates(MeshBlock *pb, ParameterInput *pin)
{
  // Set pointer to host MeshBlock
  pmy_block = pb;

  // Set face centered positions and distances
  AllocateAndSetBasicCoordinates();

  // Set parameters
  bh_mass_ = pin->GetReal("coord", "m");
  bh_spin_ = pin->GetReal("coord", "a");
  const Real &m = bh_mass_;
  const Real &a = bh_spin_;

  // Initialize volume-averaged positions and spacings: r-direction
  for (int i = pb->is-NGHOST; i <= pb->ie+NGHOST; ++i)
  {
    Real r_m = x1f(i);
    Real r_p = x1f(i+1);
    x1v(i) = 0.5 * (r_m + r_p);  // approximate
  }
  for (int i = pb->is-NGHOST; i <= pb->ie+NGHOST-1; ++i)
    dx1v(i) = x1v(i+1) - x1v(i);

  // Initialize volume-averaged positions and spacings: theta-direction
  if (pb->block_size.nx2 == 1)  // no extent
  {
    Real theta_m = x2f(pb->js);
    Real theta_p = x2f(pb->js+1);
    x2v(pb->js) = 0.5 * (theta_m + theta_p);  // approximate
    dx2v(pb->js) = dx2f(pb->js);
  }
  else  // extended
  {
    for (int j = pb->js-NGHOST; j <= pb->je+NGHOST; j++)
    {
      Real theta_m = x2f(j);
      Real theta_p = x2f(j+1);
      x2v(j) = 0.5 * (theta_m + theta_p);  // approximate
    }
    for (int j = pb->js-NGHOST; j <= pb->je+NGHOST-1; j++)
      dx2v(j) = x2v(j+1) - x2v(j);
  }

  // Initialize volume-averaged positions and spacings: phi-direction
  if (pb->block_size.nx3 == 1)  // no extent
  {
    Real phi_m = x3f(pb->ks);
    Real phi_p = x3f(pb->ks+1);
    x3v(pb->ks) = 0.5 * (phi_m + phi_p);
    dx3v(pb->ks) = dx3f(pb->ks);
  }
  else  // extended
  {
    for (int k = pb->ks-NGHOST; k <= pb->ke+NGHOST; k++)
    {
      Real phi_m = x3f(k);
      Real phi_p = x3f(k+1);
      x3v(k) = 0.5 * (phi_m + phi_p);
    }
    for (int k = pb->ks-NGHOST; k <= pb->ke+NGHOST-1; k++)
      dx3v(k) = x3v(k+1) - x3v(k);
  }

  if(pmb->pmy_mesh->multilevel==true) { // calc coarse coodinates
    int cis = pmb->cis; int cjs = pmb->cjs; int cks = pmb->cks;
    int cie = pmb->cie; int cje = pmb->cje; int cke = pmb->cke;
    for (int i=cis-(pmb->cnghost); i<=cie+(pmb->cnghost); ++i) {
      coarse_x1v(i) = 0.5*(coarse_x1f(i+1) + coarse_x1f(i));
    }
    for (int i=cis-(pmb->cnghost); i<=cie+(pmb->cnghost)-1; ++i) {
      coarse_dx1v(i) = coarse_x1v(i+1) - coarse_x1v(i);
    }
    if (pmb->block_size.nx2 == 1) {
      coarse_x2v(cjs) = 0.5*(coarse_x2f(cjs+1) + coarse_x2f(cjs));
      coarse_dx2v(cjs) = coarse_dx2f(cjs);
    } else {
      for (int j=cjs-(pmb->cnghost); j<=cje+(pmb->cnghost); ++j) {
        coarse_x2v(j) = 0.5*(coarse_x2f(j+1) + coarse_x2f(j));
      }
      for (int j=cjs-(pmb->cnghost); j<=cje+(pmb->cnghost)-1; ++j) {
        coarse_dx2v(j) = coarse_x2v(j+1) - coarse_x2v(j);
      }
    }
    if (pmb->block_size.nx3 == 1) {
      coarse_x3v(cks) = 0.5*(coarse_x3f(cks+1) + coarse_x3f(cks));
      coarse_dx3v(cks) = coarse_dx3f(cks);
    } else {
      for (int k=cks-(pmb->cnghost); k<=cke+(pmb->cnghost); ++k) {
        coarse_x3v(k) = 0.5*(coarse_x3f(k+1) + coarse_x3f(k));
      }
      for (int k=cks-(pmb->cnghost); k<=cke+(pmb->cnghost)-1; ++k) {
        coarse_dx3v(k) = coarse_x3v(k+1) - coarse_x3v(k);
      }
    }
  }

  // Allocate arrays for intermediate geometric quantities: r-direction
  int n_cells_1 = pb->block_size.nx1 + 2*NGHOST;
  coord_vol_i1_.NewAthenaArray(n_cells_1);
  coord_vol_i2_.NewAthenaArray(n_cells_1);
  coord_area1_i1_.NewAthenaArray(n_cells_1);
  coord_area2_i1_.NewAthenaArray(n_cells_1);
  coord_area2_i2_.NewAthenaArray(n_cells_1);
  coord_area3_i1_.NewAthenaArray(n_cells_1);
  coord_area3_i2_.NewAthenaArray(n_cells_1);
  coord_len1_i1_.NewAthenaArray(n_cells_1);
  coord_len1_i2_.NewAthenaArray(n_cells_1);
  coord_len2_i1_.NewAthenaArray(n_cells_1);
  coord_len3_i1_.NewAthenaArray(n_cells_1);
  coord_width1_i1_.NewAthenaArray(n_cells_1);
  coord_width2_i1_.NewAthenaArray(n_cells_1);
  coord_src_i1_.NewAthenaArray(n_cells_1);
  metric_cell_i1_.NewAthenaArray(n_cells_1);
  metric_face1_i1_.NewAthenaArray(n_cells_1);
  metric_face2_i1_.NewAthenaArray(n_cells_1);
  metric_face3_i1_.NewAthenaArray(n_cells_1);
  g_.NewAthenaArray(NMETRIC, n_cells_1);
  gi_.NewAthenaArray(NMETRIC, n_cells_1);

  // Allocate arrays for intermediate geometric quantities: theta-direction
  int n_cells_2 = (pb->block_size.nx2 > 1) ? pb->block_size.nx2 + 2*NGHOST : 1;
  coord_vol_j1_.NewAthenaArray(n_cells_2);
  coord_vol_j2_.NewAthenaArray(n_cells_2);
  coord_area1_j1_.NewAthenaArray(n_cells_2);
  coord_area1_j2_.NewAthenaArray(n_cells_2);
  coord_area2_j1_.NewAthenaArray(n_cells_2);
  coord_area2_j2_.NewAthenaArray(n_cells_2);
  coord_area3_j1_.NewAthenaArray(n_cells_2);
  coord_area3_j2_.NewAthenaArray(n_cells_2);
  coord_len1_j1_.NewAthenaArray(n_cells_2);
  coord_len1_j2_.NewAthenaArray(n_cells_2);
  coord_len2_j1_.NewAthenaArray(n_cells_2);
  coord_len2_j2_.NewAthenaArray(n_cells_2);
  coord_len3_j1_.NewAthenaArray(n_cells_2);
  coord_len3_j2_.NewAthenaArray(n_cells_2);
  coord_width2_j1_.NewAthenaArray(n_cells_2);
  coord_width3_j1_.NewAthenaArray(n_cells_2);
  coord_width3_j2_.NewAthenaArray(n_cells_2);
  coord_width3_j3_.NewAthenaArray(n_cells_2);
  coord_src_j1_.NewAthenaArray(n_cells_2);
  coord_src_j2_.NewAthenaArray(n_cells_2);
  metric_cell_j1_.NewAthenaArray(n_cells_2);
  metric_cell_j2_.NewAthenaArray(n_cells_2);
  metric_face1_j1_.NewAthenaArray(n_cells_2);
  metric_face1_j2_.NewAthenaArray(n_cells_2);
  metric_face2_j1_.NewAthenaArray(n_cells_2);
  metric_face2_j2_.NewAthenaArray(n_cells_2);
  metric_face3_j1_.NewAthenaArray(n_cells_2);
  metric_face3_j2_.NewAthenaArray(n_cells_2);

  // Allocate arrays for intermediate geometric quantities: phi-direction
  int n_cells_3 = (pb->block_size.nx3 > 1) ? pb->block_size.nx3 + 2*NGHOST : 1;
  coord_vol_k1_.NewAthenaArray(n_cells_3);
  coord_area1_k1_.NewAthenaArray(n_cells_3);
  coord_area2_k1_.NewAthenaArray(n_cells_3);
  coord_len3_k1_.NewAthenaArray(n_cells_3);
  coord_width3_k1_.NewAthenaArray(n_cells_3);

  // Allocate arrays for intermediate geometric quantities: r-theta-direction
  coord_width3_ji1_.NewAthenaArray(n_cells_2, n_cells_1);
  trans_face1_ji1_.NewAthenaArray(n_cells_2, n_cells_1);
  trans_face1_ji2_.NewAthenaArray(n_cells_2, n_cells_1);
  trans_face1_ji3_.NewAthenaArray(n_cells_2, n_cells_1);
  trans_face1_ji4_.NewAthenaArray(n_cells_2, n_cells_1);
  trans_face1_ji5_.NewAthenaArray(n_cells_2, n_cells_1);
  trans_face1_ji6_.NewAthenaArray(n_cells_2, n_cells_1);
  trans_face1_ji7_.NewAthenaArray(n_cells_2, n_cells_1);
  trans_face2_ji1_.NewAthenaArray(n_cells_2, n_cells_1);
  trans_face2_ji2_.NewAthenaArray(n_cells_2, n_cells_1);
  trans_face2_ji3_.NewAthenaArray(n_cells_2, n_cells_1);
  trans_face2_ji4_.NewAthenaArray(n_cells_2, n_cells_1);
  trans_face2_ji5_.NewAthenaArray(n_cells_2, n_cells_1);
  trans_face2_ji6_.NewAthenaArray(n_cells_2, n_cells_1);
  trans_face3_ji1_.NewAthenaArray(n_cells_2, n_cells_1);
  trans_face3_ji2_.NewAthenaArray(n_cells_2, n_cells_1);
  trans_face3_ji3_.NewAthenaArray(n_cells_2, n_cells_1);
  trans_face3_ji4_.NewAthenaArray(n_cells_2, n_cells_1);
  trans_face3_ji5_.NewAthenaArray(n_cells_2, n_cells_1);
  trans_face3_ji6_.NewAthenaArray(n_cells_2, n_cells_1);

  // Calculate intermediate geometric quantities: r-direction
  int il = pb->is - NGHOST;
  int iu = pb->ie + NGHOST;
  #pragma simd
  for (int i = il; i <= iu; ++i)
  {
    // Useful quantities
    Real r_c = x1v(i);
    Real r_m = x1f(i);
    Real r_p = x1f(i+1);
    Real r_c_sq = SQR(r_c);
    Real r_m_sq = SQR(r_m);
    Real r_p_sq = SQR(r_p);
    Real r_m_cu = r_m * r_m_sq;
    Real r_p_cu = r_p * r_p_cu;
    Real rm_m = std::sqrt(r_m_sq + SQR(m));
    Real rm_p = std::sqrt(r_p_sq + SQR(m));

    // Volumes, areas, lengths, and widths
    coord_vol_i1_(i) = dx1f(i);
    coord_vol_i2_(i) = r_m_sq + r_m * r_p + r_p_sq;
    coord_area1_i1_(i) = SQR(r_m);
    coord_area2_i1_(i) = coord_vol_i1_(i);
    coord_area2_i2_(i) = coord_vol_i2_(i);
    coord_area3_i1_(i) = coord_vol_i1_(i);
    coord_area3_i2_(i) = coord_vol_i2_(i);
    coord_len1_i1_(i) = coord_vol_i1_(i);
    coord_len1_i2_(i) = coord_vol_i2_(i);
    coord_len2_i1_(i) = coord_area1_i1_(i);
    coord_len3_i1_(i) = coord_area1_i1_(i);
    coord_width1_i1_(i) = rm_p - rm_m + m * std::log((rm_p + r_p) / (rm_m + r_m));
    coord_width2_i1_(i) = x1v(i);

    // Source terms
    coord_src_i1_(i) = r_c;

    // Metric coefficients
    metric_cell_i1_(i) = r_c;
    metric_face1_i1_(i) = r_m;
    metric_face2_i1_(i) = r_c;
    metric_face3_i1_(i) = r_c;
  }

  // Calculate intermediate geometric quantities: theta-direction
  int jl, ju;
  if (n_cells_2 > 1)  // extended
  {
    jl = pb->js - NGHOST;
    ju = pb->je + NGHOST;
  }
  else  // no extent
  {
    jl = pb->js;
    ju = pb->js;
  }
  #pragma simd
  for (int j = jl; j <= ju; ++j)
  {
    // Useful quantities
    Real theta_c = x2v(j);
    Real theta_m = x2f(j);
    Real theta_p = x2f(j+1);
    Real sin_c = std::sin(theta_c);
    Real sin_m = std::sin(theta_m);
    Real sin_p = std::sin(theta_p);
    Real cos_c = std::cos(theta_c);
    Real cos_m = std::cos(theta_m);
    Real cos_p = std::cos(theta_p);
    Real sin_c_sq = SQR(sin_c);
    Real sin_m_sq = SQR(sin_m);
    Real cos_c_sq = SQR(cos_c);
    Real cos_m_sq = SQR(cos_m);
    Real cos_p_sq = SQR(cos_p);
    Real sin_m_cu = sin_m_sq*sin_m;
    Real sin_p_cu = SQR(sin_p)*sin_p;

    // Volumes, areas, lengths, and widths
    coord_vol_j1_(j) = cos_m - cos_p;
    coord_vol_j2_(j) = SQR(a) * (cos_m_sq + cos_m * cos_p + cos_p_sq);
    coord_area1_j1_(j) = coord_vol_j1_(j);
    coord_area1_j2_(j) = coord_vol_j2_(j);
    coord_area2_j1_(j) = sin_m;
    coord_area2_j2_(j) = SQR(a) * cos_m_sq;
    coord_area3_j1_(j) = coord_vol_j1_(j);
    coord_area3_j2_(j) = coord_vol_j2_(j);
    coord_len1_j1_(j) = coord_area2_j1_(j);
    coord_len1_j2_(j) = coord_area2_j2_(j);
    coord_len2_j1_(j) = coord_vol_j1_(j);
    coord_len2_j2_(j) = coord_vol_j2_(j);
    coord_len3_j1_(j) = coord_area2_j1_(j);
    coord_len3_j1_(j) = coord_area2_j2_(j);
    coord_width2_j1_(j) = dx2f(j);
    coord_width3_j1_(j) = sin_c;
    coord_width3_j2_(j) = SQR(a) * sin_c_sq;
    coord_width3_j3_(j) = SQR(a) * cos_c_sq;

    // Source terms
    coord_src_j1_(j) = sin_c;
    coord_src_j2_(j) = cos_c;

    // Metric coefficients
    metric_cell_j1_(j) = sin_c_sq;
    metric_cell_j2_(j) = cos_c_sq;
    metric_face1_j1_(j) = sin_c_sq;
    metric_face1_j2_(j) = cos_c_sq;
    metric_face2_j1_(j) = sin_m_sq;
    metric_face2_j2_(j) = cos_m_sq;
    metric_face3_j1_(j) = sin_c_sq;
    metric_face3_j2_(j) = cos_c_sq;
  }

  // Calculate intermediate geometric quantities: phi-direction
  int kl, ku;
  if (n_cells_3 > 1)  // extended
  {
    kl = pb->ks - NGHOST;
    ku = pb->ke + NGHOST;
  }
  else  // no extent
  {
    kl = pb->ks;
    ku = pb->ks;
  }
  #pragma simd
  for (int k = kl; k <= ku; ++k)
  {
    // Volumes, areas, lengths, and widths
    coord_vol_k1_(k) = dx3f(k);
    coord_area1_k1_(k) = coord_vol_k1_(k);
    coord_area2_k1_(k) = coord_vol_k1_(k);
    coord_len3_k1_(k) = coord_vol_k1_(k);
    coord_width3_k1_(k) = coord_vol_k1_(k);
  }

  // Calculate intermediate geometric quantities: r-theta-direction
  for (int j = jl; j <= ju; ++j)
  {
    #pragma simd
    for (int i = il; i <= iu; ++i)
    {
      // Useful quantities
      Real a2 = SQR(a);
<<<<<<< HEAD
      Real r_c = pb->x1v(i);
      Real r_m = pb->x1f(i);
      Real r_c_sq = SQR(r_c);
      Real r_m_sq = SQR(r_m);
      Real r_m_qu = SQR(r_m_sq);
      Real theta_c = pb->x2v(j);
      Real theta_m = pb->x2f(j);
=======
      Real r_c = x1v(i);
      Real r_m = x1f(i);
      Real r_c_sq = SQR(r_c)
      Real r_m_sq = SQR(r_m)
      Real r_m_qu = SQR(r_m_sq)
      Real theta_c = x2v(j);
      Real theta_m = x2f(j);
>>>>>>> f8abd9e1
      Real sin_c = std::sin(theta_c);
      Real sin_m = std::sin(theta_m);
      Real cos_c = std::cos(theta_c);
      Real cos_m = std::cos(theta_m);
      Real sin_c_sq = SQR(sin_c);
      Real sin_m_sq = SQR(sin_m);
      Real cos_c_sq = SQR(cos_c);
      Real cos_m_sq = SQR(cos_m);
      Real delta_m = r_m_sq - 2.0*m*r_m + a2;
      Real sigma_cc = r_c_sq + a2 * cos_c_sq;
      Real sigma_cm = r_c_sq + a2 * cos_m_sq;
      Real sigma_mc = r_m_sq + a2 * cos_c_sq;

      // Volumes, areas, lengths, and widths
      coord_width3_ji1_(j,i) = std::sqrt(r_c_sq + a2
          + 2.0 * m * a2 * r_c * sin_c_sq / (r_c_sq + a2 * cos_c_sq));

      // Coordinate transformations
      trans_face1_ji1_(j,i) = 1.0 / std::sqrt(1.0 + 2.0*m*r_m/sigma_mc);
      trans_face1_ji2_(j,i) = std::sqrt((sigma_mc + 2.0*m*r_m)
          / (r_m_sq + a2 + 2.0*m*a2*r_m/sigma_mc * sin_c_sq));
      trans_face1_ji3_(j,i) = std::sqrt(sigma_mc);
      trans_face1_ji4_(j,i) = sin_c
          * std::sqrt(r_m_sq + a2 + 2.0*m*a2*r_m/sigma_mc * sin_c_sq);
      trans_face1_ji5_(j,i) = 2.0*m*r_m * std::sqrt(sigma_mc
          / ((sigma_mc + 2.0*m*r_m)
          * (r_m_qu + a2*r_m_sq + 2.0*m*a2*r_m + delta_m*a2*cos_c_sq)));
      trans_face1_ji6_(j,i) = -2.0*m*a*r_m * sin_c
          * std::sqrt(r_m_sq + a2 + 2.0*m*a2*r_m/sigma_mc * sin_c_sq)
          / (r_m_qu + a2*r_m_sq + 2.0*m*a2*r_m + delta_m*a2*cos_c_sq);
      trans_face1_ji7_(j,i) = -a * (sigma_mc + 2.0*m*r_m) * sin_c
          * std::sqrt(r_m_sq + a2 + 2.0*m*a2*r_m/sigma_mc * sin_c_sq)
          / (r_m_qu + a2*r_m_sq + 2.0*m*a2*r_m + delta_m*a2*cos_c_sq);
      trans_face2_ji1_(j,i) = 1.0 / std::sqrt(1.0 + 2.0*m*r_c/sigma_cm);
      trans_face2_ji2_(j,i) = std::sqrt(1.0 + 2.0*m*r_c/sigma_cm);
      trans_face2_ji3_(j,i) = std::sqrt(sigma_cm);
      trans_face2_ji4_(j,i) = std::sqrt(sigma_cm) * sin_m;
      trans_face2_ji5_(j,i) = 2.0*m*r_c
          / (sigma_cm * std::sqrt(1.0 + 2.0*m*r_c/sigma_cm));
      trans_face2_ji6_(j,i) = -a * sin_m_sq * std::sqrt(1.0 + 2.0*m*r_c/sigma_cm);
      trans_face3_ji1_(j,i) = 1.0 / std::sqrt(1.0 + 2.0*m*r_c/sigma_cc);
      trans_face3_ji2_(j,i) = std::sqrt(1.0 + 2.0*m*r_c/sigma_cc);
      trans_face3_ji3_(j,i) = std::sqrt(sigma_cc);
      trans_face3_ji4_(j,i) = std::sqrt(sigma_cc) * sin_c;
      trans_face3_ji5_(j,i) = 2.0*m*r_c
          / (sigma_cc * std::sqrt(1.0 + 2.0*m*r_c/sigma_cc));
      trans_face3_ji6_(j,i) = -a * sin_c_sq * std::sqrt(1.0 + 2.0*m*r_c/sigma_cc);
    }
  }
}

// Destructor
Coordinates::~Coordinates()
{
  DeleteBasicCoordinates();

  coord_vol_i1_.DeleteAthenaArray();
  coord_vol_i2_.DeleteAthenaArray();
  coord_area1_i1_.DeleteAthenaArray();
  coord_area2_i1_.DeleteAthenaArray();
  coord_area2_i2_.DeleteAthenaArray();
  coord_area3_i1_.DeleteAthenaArray();
  coord_area3_i2_.DeleteAthenaArray();
  coord_len1_i1_.DeleteAthenaArray();
  coord_len1_i2_.DeleteAthenaArray();
  coord_len2_i1_.DeleteAthenaArray();
  coord_len3_i1_.DeleteAthenaArray();
  coord_width1_i1_.DeleteAthenaArray();
  coord_width2_i1_.DeleteAthenaArray();
  coord_src_i1_.DeleteAthenaArray();
  metric_cell_i1_.DeleteAthenaArray();
  metric_face1_i1_.DeleteAthenaArray();
  metric_face2_i1_.DeleteAthenaArray();
  metric_face3_i1_.DeleteAthenaArray();
  g_.DeleteAthenaArray();
  gi_.DeleteAthenaArray();
  coord_vol_j1_.DeleteAthenaArray();
  coord_vol_j2_.DeleteAthenaArray();
  coord_area1_j1_.DeleteAthenaArray();
  coord_area1_j2_.DeleteAthenaArray();
  coord_area2_j1_.DeleteAthenaArray();
  coord_area2_j2_.DeleteAthenaArray();
  coord_area3_j1_.DeleteAthenaArray();
  coord_area3_j2_.DeleteAthenaArray();
  coord_len1_j1_.DeleteAthenaArray();
  coord_len1_j2_.DeleteAthenaArray();
  coord_len2_j1_.DeleteAthenaArray();
  coord_len2_j2_.DeleteAthenaArray();
  coord_len3_j1_.DeleteAthenaArray();
  coord_len3_j2_.DeleteAthenaArray();
  coord_width2_j1_.DeleteAthenaArray();
  coord_width3_j1_.DeleteAthenaArray();
  coord_width3_j2_.DeleteAthenaArray();
  coord_width3_j3_.DeleteAthenaArray();
  coord_src_j1_.DeleteAthenaArray();
  coord_src_j2_.DeleteAthenaArray();
  metric_cell_j1_.DeleteAthenaArray();
  metric_cell_j2_.DeleteAthenaArray();
  metric_face1_j1_.DeleteAthenaArray();
  metric_face1_j2_.DeleteAthenaArray();
  metric_face2_j1_.DeleteAthenaArray();
  metric_face2_j2_.DeleteAthenaArray();
  metric_face3_j1_.DeleteAthenaArray();
  metric_face3_j2_.DeleteAthenaArray();
  coord_vol_k1_.DeleteAthenaArray();
  coord_area1_k1_.DeleteAthenaArray();
  coord_area2_k1_.DeleteAthenaArray();
  coord_len3_k1_.DeleteAthenaArray();
  coord_width3_k1_.DeleteAthenaArray();
  coord_width3_ji1_.DeleteAthenaArray();
  trans_face1_ji1_.DeleteAthenaArray();
  trans_face1_ji2_.DeleteAthenaArray();
  trans_face1_ji3_.DeleteAthenaArray();
  trans_face1_ji4_.DeleteAthenaArray();
  trans_face1_ji5_.DeleteAthenaArray();
  trans_face1_ji6_.DeleteAthenaArray();
  trans_face1_ji7_.DeleteAthenaArray();
  trans_face2_ji1_.DeleteAthenaArray();
  trans_face2_ji2_.DeleteAthenaArray();
  trans_face2_ji3_.DeleteAthenaArray();
  trans_face2_ji4_.DeleteAthenaArray();
  trans_face2_ji5_.DeleteAthenaArray();
  trans_face2_ji6_.DeleteAthenaArray();
  trans_face3_ji1_.DeleteAthenaArray();
  trans_face3_ji2_.DeleteAthenaArray();
  trans_face3_ji3_.DeleteAthenaArray();
  trans_face3_ji4_.DeleteAthenaArray();
  trans_face3_ji5_.DeleteAthenaArray();
  trans_face3_ji6_.DeleteAthenaArray();
}

//--------------------------------------------------------------------------------------

// Function for computing cell volumes
// Inputs:
//   k,j: phi- and theta-indices
//   il,iu: r-index bounds
// Outputs:
//   volumes: 1D array of cell volumes
// Notes:
//   \Delta V = 1/3 * (r_+ - r_-) (\cos\theta_- - \cos\theta_+) (\phi_+ - \phi_-)
//       * (r_-^2 + r_- r_+ + r_+^2
//       + a^2 (\cos^2\theta_- + \cos\theta_- \cos\theta_+ + \cos^2\theta_+))
void Coordinates::CellVolume(const int k, const int j, const int il, const int iu,
    AthenaArray<Real> &volumes)
{
  #pragma simd
  for (int i = il; i <= iu; ++i)
    volumes(i) = 1.0/3.0 * coord_vol_i1_(i) * coord_vol_j1_(j) * coord_vol_k1_(k)
        * (coord_vol_i2_(i) + coord_vol_j2_(j));
  return;
}

//--------------------------------------------------------------------------------------

// Function for computing areas orthogonal to r
// Inputs:
//   k,j: phi- and theta-indices
//   il,iu: r-index bounds
// Outputs:
//   areas: 1D array of interface areas orthogonal to r
// Notes:
//   \Delta A = 1/3 * (\cos\theta_- - \cos\theta_+) (\phi_+ - \phi_-)
//       * (3 r_-^2 + a^2 (\cos^2\theta_- + \cos\theta_- \cos\theta_+ + \cos^2\theta_+))
void Coordinates::Face1Area(const int k, const int j, const int il, const int iu,
    AthenaArray<Real> &areas)
{
  #pragma simd
  for (int i = il; i <= iu; ++i)
    areas(i) = coord_area1_j1_(j) * coord_area1_k1_(k)
        * (coord_area1_i1_(i) + 1.0/3.0 * coord_area1_j2_(j));
  return;
}

//--------------------------------------------------------------------------------------

// Function for computing areas orthogonal to theta
// Inputs:
//   k,j: phi- and theta-indices
//   il,iu: r-index bounds
// Outputs:
//   areas: 1D array of interface areas orthogonal to theta
// Notes:
//   \Delta A = 1/3 (r_+ - r_-) \sin\theta_- (\phi_+ - \phi_-)
//       * (r_-^2 + r_- r_+ + r_+^2 + 3 a^2 \cos^2\theta_-)
void Coordinates::Face2Area(const int k, const int j, const int il, const int iu,
    AthenaArray<Real> &areas)
{
  #pragma simd
  for (int i = il; i <= iu; ++i)
    areas(i) = coord_area2_i1_(i) * coord_area2_j1_(j) * coord_area2_k1_(k)
        * (1.0/3.0 * coord_area2_i2_(i) + coord_area2_j2_(j));
  return;
}

//--------------------------------------------------------------------------------------

// Function for computing areas orthogonal to phi
// Inputs:
//   k,j: phi- and theta-indices
//   il,iu: r-index bounds
// Outputs:
//   areas: 1D array of interface areas orthogonal to phi
// Notes:
//   \Delta A = 1/3 (r_+ - r_-) (\cos\theta_- - \cos\theta_+)
//       * (r_-^2 + r_- r_+ + r_+^2
//       + a^2 (\cos^2\theta_- + \cos\theta_- \cos\theta_+ + \cos^2\theta_+))
void Coordinates::Face3Area(const int k, const int j, const int il, const int iu,
    AthenaArray<Real> &areas)
{
  #pragma simd
  for (int i = il; i <= iu; ++i)
    areas(i) = 1.0/3.0 * coord_area3_i1_(i) * coord_area3_j1_(j)
        * (coord_area3_i2_(i) + coord_area3_j2_(j));
  return;
}

//--------------------------------------------------------------------------------------

// Function for computing lengths of edges in the r-direction
// Inputs:
//   k,j: phi- and theta-indices
//   il,iu: r-index bounds
// Outputs:
//   lengths: 1D array of edge lengths along r
// Notes:
//   \Delta L = 1/3 (r_+ - r_-) \sin\theta_-
//       * (r_-^2 + r_- r_+ + r_+^2 + 3 a^2 \cos^2\theta_-)
void Coordinates::Edge1Length(const int k, const int j, const int il, const int iu,
  AthenaArray<Real> &lengths)
{
  #pragma simd
  for (int i = il; i <= iu; ++i)
    lengths(i) = coord_len1_i1_(i) * coord_len1_j1_(j)
        * (1.0/3.0 * coord_len1_i2_(i) + coord_len1_j2_(j));
  return;
}

//--------------------------------------------------------------------------------------

// Function for computing lengths of edges in the theta-direction
// Inputs:
//   k,j: phi- and theta-indices
//   il,iu: r-index bounds
// Outputs:
//   lengths: 1D array of edge lengths along r
// Notes:
//   \Delta L = 1/3 * (\cos\theta_- - \cos\theta_+)
//       * (3 r_-^2 + a^2 (\cos^2\theta_- + \cos\theta_- \cos\theta_+ + \cos^2\theta_+))
void Coordinates::Edge2Length(const int k, const int j, const int il, const int iu,
  AthenaArray<Real> &lengths)
{
  #pragma simd
  for (int i = il; i <= iu; ++i)
    lengths(i) = coord_len2_j1_(j) * (coord_len2_i1_(i) + 1.0/3.0 * coord_len2_j2_(j));
  return;
}

//--------------------------------------------------------------------------------------

// Function for computing lengths of edges in the phi-direction
// Inputs:
//   k,j: phi- and theta-indices
//   il,iu: r-index bounds
// Outputs:
//   lengths: 1D array of edge lengths along r
// Notes:
//   \Delta L = (\phi_+ - \phi_-) \sin\theta_- (r_-^2 + a^2 \cos^2\theta_-)
void Coordinates::Edge3Length(const int k, const int j, const int il, const int iu,
  AthenaArray<Real> &lengths)
{
  #pragma simd
  for (int i = il; i <= iu; ++i)
    lengths(i) = coord_len3_k1_(k) * coord_len3_j1_(j)
        * (coord_len3_i1_(i) + coord_len3_j2_(j));
  return;
}

//--------------------------------------------------------------------------------------

// Function for computing widths of cells in the r-direction
// Inputs:
//   k,j: phi- and theta-indices (unused)
//   i: r-index
// Outputs:
//   returned value: r-width of cell (i,j,k)
// Notes:
//   \Delta W >= \sqrt{r_+^2 + M^2} - \sqrt{r_-^2 + M^2}
//       + M \log{(\sqrt{r_+^2 + M^2} + r_+) / (\sqrt{r_-^2 + M^2} + r_-)}
Real Coordinates::CenterWidth1(const int k, const int j, const int i)
{
  return coord_width1_i1_(i);
}

//--------------------------------------------------------------------------------------

// Function for computing widths of cells in the theta-direction
// Inputs:
//   k: phi-index (unused)
//   j,i: theta- and r-indices
// Outputs:
//   returned value: theta-width of cell (i,j,k)
// Notes:
//   \Delta W >= r (\theta_+ - \theta_-)
Real Coordinates::CenterWidth2(const int k, const int j, const int i)
{
  return coord_width2_i1_(i) * coord_width2_j1_(j);
}

//--------------------------------------------------------------------------------------

// Function for computing widths of cells in the phi-direction
// Inputs:
//   k,j,i: phi-, theta-, and r-indices
// Outputs:
//   returned value: phi-width of cell (i,j,k)
// Notes:
//   \Delta W = \sin\theta (\phi_+ - \phi_-)
//       * \sqrt{r^2 + a^2 + 2 M a^2 r \sin^2\theta / (r^2 + a^2 \cos^2\theta)}
Real Coordinates::CenterWidth3(const int k, const int j, const int i)
{
  return coord_width3_j1_(j) * coord_width3_k1_(k) * coord_width3_ji1_(j,i);
}

//--------------------------------------------------------------------------------------

// Function for computing source terms using r-fluxes
// Inputs:
//   k,j: phi- and theta-indices
//   dt: size of timestep
//   flux: 1D array of r-fluxes
//   prim: 3D array of primitive values at beginning of half timestep
//   bcc: 3D array of cell-centered magnetic fields
// Outputs:
//   cons: source terms added to k,j-slice of 3D array of conserved variables
// Notes:
//   all source terms computed in this function
void Coordinates::CoordSrcTermsX1(const int k, const int j, const Real dt,
  const AthenaArray<Real> &flux, const AthenaArray<Real> &prim,
  const AthenaArray<Real> &bcc, AthenaArray<Real> &cons)
{
  // Extract ratio of specific heats
  const Real gamma_adi = pmy_block->pfluid->pf_eos->GetGamma();
  const Real gamma_adi_red = gamma_adi / (gamma_adi - 1.0);

  // Extract useful quantities that do not depend on r
  const Real &m = bh_mass_;
  Real m2 = SQR(m);
  const Real &a = bh_spin_;
  Real a2 = SQR(a);
  Real a3 = a * a2;
  const Real &sin = coord_src_j1_(j);
  Real sin2 = SQR(sin);
  Real sin3 = sin * sin2;
  const Real &cos = coord_src_j2_(j);
  Real cos2 = SQR(cos);
  Real cos4 = SQR(cos2);
  Real cot = cos/sin;

  // Calculate metric coefficients
  CellMetric(k, j, pmy_block->is, pmy_block->ie, g_, gi_);

  // Go through cells
  #pragma simd
  for (int i = pmy_block->is; i <= pmy_block->ie; ++i)
  {
    // Extract metric coefficients
    const Real &g_00 = g_(I00,i);
    const Real &g_01 = g_(I01,i);
    const Real &g_02 = g_(I02,i);
    const Real &g_03 = g_(I03,i);
    const Real &g_10 = g_(I01,i);
    const Real &g_11 = g_(I11,i);
    const Real &g_12 = g_(I12,i);
    const Real &g_13 = g_(I13,i);
    const Real &g_20 = g_(I02,i);
    const Real &g_21 = g_(I12,i);
    const Real &g_22 = g_(I22,i);
    const Real &g_23 = g_(I23,i);
    const Real &g_30 = g_(I03,i);
    const Real &g_31 = g_(I13,i);
    const Real &g_32 = g_(I23,i);
    const Real &g_33 = g_(I33,i);
    const Real &g01 = gi_(I01,i);
    const Real &g02 = gi_(I02,i);
    const Real &g03 = gi_(I03,i);
    Real alpha = std::sqrt(-1.0/gi_(I00,i));

    // Extract primitives
    const Real &rho = prim(IDN,k,j,i);
    const Real &pgas = prim(IEN,k,j,i);
    const Real &unorm1 = prim(IVX,k,j,i);
    const Real &unorm2 = prim(IVY,k,j,i);
    const Real &unorm3 = prim(IVZ,k,j,i);

    // Calculate 4-velocity
    Real tmp = g_11*unorm1*unorm1 + 2.0*g_12*unorm1*unorm2 + 2.0*g_13*unorm1*unorm3
             + g_22*unorm2*unorm2 + 2.0*g_23*unorm2*unorm3
             + g_33*unorm3*unorm3;
    Real gamma = std::sqrt(1.0 + tmp);
    Real u0 = gamma / alpha;
    Real u1 = unorm1 - alpha * gamma * g01;
    Real u2 = unorm2 - alpha * gamma * g02;
    Real u3 = unorm3 - alpha * gamma * g03;
    Real u_0 = g_00*u0 + g_01*u1 + g_02*u2 + g_03*u3;
    Real u_1 = g_10*u0 + g_11*u1 + g_12*u2 + g_13*u3;
    Real u_2 = g_20*u0 + g_21*u1 + g_22*u2 + g_23*u3;
    Real u_3 = g_30*u0 + g_31*u1 + g_32*u2 + g_33*u3;

    // Extract and calculate magnetic field
    Real b0 = 0.0, b1 = 0.0, b2 = 0.0, b3 = 0.0;
    Real b_0 = 0.0, b_1 = 0.0, b_2 = 0.0, b_3 = 0.0;
    Real b_sq = 0.0;
    if (MAGNETIC_FIELDS_ENABLED)
    {
      const Real &bb1 = bcc(IB1,k,j,i);
      const Real &bb2 = bcc(IB2,k,j,i);
      const Real &bb3 = bcc(IB3,k,j,i);
      b0 =
            g_10*bb1*u0 + g_11*bb1*u1 + g_12*bb1*u2 + g_13*bb1*u3
          + g_20*bb2*u0 + g_21*bb2*u1 + g_22*bb2*u2 + g_23*bb2*u3
          + g_30*bb3*u0 + g_31*bb3*u1 + g_32*bb3*u2 + g_33*bb3*u3;
      b1 = (bb1 + b0 * u1) / u0;
      b2 = (bb2 + b0 * u2) / u0;
      b3 = (bb3 + b0 * u3) / u0;
      b_0 = g_00*b0 + g_01*b1 + g_02*b2 + g_03*b3;
      b_1 = g_10*b0 + g_11*b1 + g_12*b2 + g_13*b3;
      b_2 = g_20*b0 + g_21*b1 + g_22*b2 + g_23*b3;
      b_3 = g_30*b0 + g_31*b1 + g_32*b2 + g_33*b3;
      b_sq = b0*b_0 + b1*b_1 + b2*b_2 + b3*b_3;
    }

    // Calculate stress-energy tensor
    Real wtot = rho + gamma_adi_red * pgas + b_sq;
    Real ptot = pgas + 0.5 * b_sq;
    Real t0_0 = wtot*u0*u_0 - b0*b_0 + ptot;
    Real t0_1 = wtot*u0*u_1 - b0*b_1;
    Real t0_2 = wtot*u0*u_2 - b0*b_2;
    Real t0_3 = wtot*u0*u_3 - b0*b_3;
    Real t1_0 = wtot*u1*u_0 - b1*b_0;
    Real t1_1 = wtot*u1*u_1 - b1*b_1 + ptot;
    Real t1_2 = wtot*u1*u_2 - b1*b_2;
    Real t1_3 = wtot*u1*u_3 - b1*b_3;
    Real t2_0 = wtot*u2*u_0 - b2*b_0;
    Real t2_1 = wtot*u2*u_1 - b2*b_1;
    Real t2_2 = wtot*u2*u_2 - b2*b_2 + ptot;
    Real t2_3 = wtot*u2*u_3 - b2*b_3;
    Real t3_0 = wtot*u3*u_0 - b3*b_0;
    Real t3_1 = wtot*u3*u_1 - b3*b_1;
    Real t3_2 = wtot*u3*u_2 - b3*b_2;
    Real t3_3 = wtot*u3*u_3 - b3*b_3 + ptot;

    // Extract remaining useful quantities
    const Real &r = coord_src_i1_(i);
    Real r2 = SQR(r);
    Real r3 = r * r2;
    Real delta = r2 - 2.0*m*r + a2;
    Real sigma = r2 + a2 * cos2;
    Real sigma2 = SQR(sigma);
    Real sigma3 = sigma * sigma2;
    Real xi = r2 - a2 * cos2;

    // Calculate connection coefficients
    Real gamma0_00 = 2.0*m2*xi*r/sigma3;
    Real gamma0_01 =m*xi/sigma2 * (1.0 + 2.0*m*r/sigma);
    Real gamma0_02 = -2.0*m*a2*r/sigma2 * sin * cos;
    Real gamma0_03 = -2.0*m2*a*r*xi/sigma3 * sin2;
    Real gamma0_11 = 2.0*m*xi/sigma2 * (1.0 + m*r/sigma);
    Real gamma0_12 = -2.0*m*a2*r/sigma2 * sin * cos;
    Real gamma0_13 = -m*a*xi/sigma2 * (1.0 + 2.0*m*r/sigma) * sin2;
    Real gamma0_22 = -2.0*m*r2/sigma;
    Real gamma0_23 = 2.0*m*a3*r/sigma2 * sin3 * cos;
    Real gamma0_33 = -2.0*m*r/sigma * (r - m*a2*xi/sigma2 * sin2) * sin2;
    Real gamma1_00 = m*delta*xi/sigma3;
    Real gamma1_01 = m*xi/sigma3 * (delta-sigma);
    Real gamma1_02 = 0.0;
    Real gamma1_03 = -m*a*delta*xi/sigma3 * sin2;
    Real gamma1_11 = m*xi/sigma3 * (delta-2.0*sigma);
    Real gamma1_12 = -a2/sigma * sin * cos;
    Real gamma1_13 = a/sigma3 * (r3 * (r2+2.0*m2)
        + a2 * (r*a2*cos4 + (2.0*r3 + m*(delta-sigma)) * cos2 - m*r2*sin2));
    Real gamma1_22 = -r*delta/sigma;
    Real gamma1_23 = 0.0;
    Real gamma1_33 = -delta/sigma * (r - m*a2*xi/sigma2 * sin2) * sin2;
    Real gamma2_00 = -2.0*m*a2*r/sigma3 * sin * cos;
    Real gamma2_01 = -2.0*m*a2*r/sigma3 * sin * cos;
    Real gamma2_02 = 0.0;
    Real gamma2_03 = 2.0*m*a*r/sigma3 * (r2+a2) * sin * cos;
    Real gamma2_11 = -2.0*m*a2*r/sigma3 * sin * cos;
    Real gamma2_12 = r/sigma;
    Real gamma2_13 = a/sigma * (1.0 + 2.0*m*r/sigma2 * (r2+a2)) * sin * cos;
    Real gamma2_22 = -a2/sigma * sin * cos;
    Real gamma2_23 = 0.0;
    Real gamma2_33 = -1.0/sigma * (delta + 2.0*m*r/sigma2 * SQR(r2+a2)) * sin * cos;
    Real gamma3_00 = m*a*xi/sigma3;
    Real gamma3_01 = m*a*xi/sigma3;
    Real gamma3_02 = -2.0*m*a*r/sigma2 * cot;
    Real gamma3_03 = -m*a2*xi/sigma3 * sin2;
    Real gamma3_11 = m*a*xi/sigma3;
    Real gamma3_12 = -a/sigma2 * (2.0*m*r + sigma) * cot;
    Real gamma3_13 = 1.0/sigma3 * (r*sigma2 - m*a2*xi * sin2);
    Real gamma3_22 = -a*r/sigma;
    Real gamma3_23 = 2.0*m*a2*r/sigma2 * sin * cos + cot;
    Real gamma3_33 = a/sigma3 * (m*a2*xi * sin2 - r*sigma2) * sin2;
    const Real &gamma0_10 = gamma0_01;
    const Real &gamma0_20 = gamma0_02;
    const Real &gamma0_21 = gamma0_12;
    const Real &gamma0_30 = gamma0_03;
    const Real &gamma0_31 = gamma0_13;
    const Real &gamma0_32 = gamma0_23;
    const Real &gamma1_10 = gamma1_01;
    const Real &gamma1_20 = gamma1_02;
    const Real &gamma1_21 = gamma1_12;
    const Real &gamma1_30 = gamma1_03;
    const Real &gamma1_31 = gamma1_13;
    const Real &gamma1_32 = gamma1_23;
    const Real &gamma2_10 = gamma2_01;
    const Real &gamma2_20 = gamma2_02;
    const Real &gamma2_21 = gamma2_12;
    const Real &gamma2_30 = gamma2_03;
    const Real &gamma2_31 = gamma2_13;
    const Real &gamma2_32 = gamma2_23;
    const Real &gamma3_10 = gamma3_01;
    const Real &gamma3_20 = gamma3_02;
    const Real &gamma3_21 = gamma3_12;
    const Real &gamma3_30 = gamma3_03;
    const Real &gamma3_31 = gamma3_13;
    const Real &gamma3_32 = gamma3_23;

    // Calculate source terms
    Real s_0 = gamma0_00*t0_0 + gamma0_10*t1_0 + gamma0_20*t2_0 + gamma0_30*t3_0
             + gamma1_00*t0_1 + gamma1_10*t1_1 + gamma1_20*t2_1 + gamma1_30*t3_1
             + gamma2_00*t0_2 + gamma2_10*t1_2 + gamma2_20*t2_2 + gamma2_30*t3_2
             + gamma3_00*t0_3 + gamma3_10*t1_3 + gamma3_20*t2_3 + gamma3_30*t3_3;
    Real s_1 = gamma0_01*t0_0 + gamma0_11*t1_0 + gamma0_21*t2_0 + gamma0_31*t3_0
             + gamma1_01*t0_1 + gamma1_11*t1_1 + gamma1_21*t2_1 + gamma1_31*t3_1
             + gamma2_01*t0_2 + gamma2_11*t1_2 + gamma2_21*t2_2 + gamma2_31*t3_2
             + gamma3_01*t0_3 + gamma3_11*t1_3 + gamma3_21*t2_3 + gamma3_31*t3_3;
    Real s_2 = gamma0_02*t0_0 + gamma0_12*t1_0 + gamma0_22*t2_0 + gamma0_32*t3_0
             + gamma1_02*t0_1 + gamma1_12*t1_1 + gamma1_22*t2_1 + gamma1_32*t3_1
             + gamma2_02*t0_2 + gamma2_12*t1_2 + gamma2_22*t2_2 + gamma2_32*t3_2
             + gamma3_02*t0_3 + gamma3_12*t1_3 + gamma3_22*t2_3 + gamma3_32*t3_3;
    Real s_3 = gamma0_03*t0_0 + gamma0_13*t1_0 + gamma0_23*t2_0 + gamma0_33*t3_0
             + gamma1_03*t0_1 + gamma1_13*t1_1 + gamma1_23*t2_1 + gamma1_33*t3_1
             + gamma2_03*t0_2 + gamma2_13*t1_2 + gamma2_23*t2_2 + gamma2_33*t3_2
             + gamma3_03*t0_3 + gamma3_13*t1_3 + gamma3_23*t2_3 + gamma3_33*t3_3;

    // Extract conserved quantities
    Real &e = cons(IEN,k,j,i);
    Real &m1 = cons(IM1,k,j,i);
    Real &m2 = cons(IM2,k,j,i);
    Real &m3 = cons(IM3,k,j,i);

    // Add source terms to conserved quantities
    e += dt * s_0;
    m1 += dt * s_1;
    m2 += dt * s_2;
    m3 += dt * s_3;
  }
  return;
}

//--------------------------------------------------------------------------------------

// Function for computing source terms using theta-fluxes
// Inputs:
//   k,j: phi- and theta-indices
//   dt: size of timestep
//   flux_j: 1D array of theta-fluxes left of cells j
//   flux_jp1: 1D array of theta-fluxes right of cells j
//   prim: 3D array of primitive values at beginning of half timestep
//   bcc: 3D array of cell-centered magnetic fields
// Outputs:
//   cons: source terms added to k,j-slice of 3D array of conserved variables
// Notes:
//   not using this function
void Coordinates::CoordSrcTermsX2(const int k, const int j, const Real dt,
  const AthenaArray<Real> &flux_j, const AthenaArray<Real> &flux_jp1,
  const AthenaArray<Real> &prim, const AthenaArray<Real> &bcc, AthenaArray<Real> &cons)
{
  return;
}

//--------------------------------------------------------------------------------------

// Function for computing source terms using phi-fluxes
// Inputs:
//   k,j: phi- and theta-indices
//   dt: size of timestep
//   flux_k: 2D array of phi-fluxes left of cells k
//   flux_kp1: 2D array of phi-fluxes right of cells k
//   prim: 3D array of primitive values at beginning of half timestep
//   bcc: 3D array of cell-centered magnetic fields
// Outputs:
//   cons: source terms added to k,j-slice of 3D array of conserved variables
// Notes:
//   not using this function
void Coordinates::CoordSrcTermsX3(const int k, const int j, const Real dt,
  const AthenaArray<Real> &flux_k, const AthenaArray<Real> &flux_kp1,
  const AthenaArray<Real> &prim, const AthenaArray<Real> &bcc, AthenaArray<Real> &cons)
{
  return;
}

//--------------------------------------------------------------------------------------

// Function for computing cell-centered metric coefficients
// Inputs:
//   k,j: phi- and theta-indices
//   il,iu: r-index bounds
// Outputs:
//   g: array of metric components in 1D
//   g_inv: array of inverse metric components in 1D
void Coordinates::CellMetric(const int k, const int j, const int il, const int iu,
    AthenaArray<Real> &g, AthenaArray<Real> &g_inv)
{
  // Extract useful quantities that do not depend on r
  const Real &m = bh_mass_;
  const Real &a = bh_spin_;
  Real a2 = SQR(a);
  const Real &sin2 = metric_cell_j1_(j);
  const Real &cos2 = metric_cell_j2_(j);

  // Go through 1D block of cells
  #pragma simd
  for (int i = il; i <= iu; ++i)
  {
    // Extract remaining useful quantities
    const Real &r = metric_cell_i1_(i);
    Real r2 = SQR(r);
    Real delta = r2 - 2.0*m*r + a2;
    Real sigma = r2 + a2 * cos2;

    // Set covariant metric coefficients
    g(I00,i) = -(1.0 - 2.0*m*r/sigma);
    g(I01,i) = 2.0*m*r/sigma;
    g(I03,i) = -2.0*m*a*r/sigma * sin2;
    g(I11,i) = 1.0 + 2.0*m*r/sigma;
    g(I13,i) = -(1.0 + 2.0*m*r/sigma) * a * sin2;
    g(I22,i) = sigma;
    g(I33,i) = (r2 + a2 + 2.0*m*a2*r/sigma * sin2) * sin2;

    // Set contravariant metric coefficients
    g_inv(I00,i) = -(1.0 + 2.0*m*r/sigma);
    g_inv(I01,i) = 2.0*m*r/sigma;
    g_inv(I11,i) = delta/sigma;
    g_inv(I13,i) = a/sigma;
    g_inv(I22,i) = 1.0/sigma;
    g_inv(I33,i) = 1.0 / (sigma * sin2);
  }
  return;
}

//--------------------------------------------------------------------------------------

// Function for computing face-centered metric coefficients: r-interface
// Inputs:
//   k,j: phi- and theta-indices
//   il,iu: r-index bounds
// Outputs:
//   g: array of metric components in 1D
//   g_inv: array of inverse metric components in 1D
void Coordinates::Face1Metric(const int k, const int j, const int il, const int iu,
    AthenaArray<Real> &g, AthenaArray<Real> &g_inv)
{
  // Extract useful quantities that do not depend on r
  const Real &m = bh_mass_;
  const Real &a = bh_spin_;
  Real a2 = SQR(a);
  const Real &sin2 = metric_face1_j1_(j);
  const Real &cos2 = metric_face1_j2_(j);

  // Go through 1D block of cells
  #pragma simd
  for (int i = il; i <= iu; ++i)
  {
    // Extract remaining useful quantities
    const Real &r = metric_face1_i1_(i);
    Real r2 = SQR(r);
    Real delta = r2 - 2.0*m*r + a2;
    Real sigma = r2 + a2 * cos2;

    // Set covariant metric coefficients
    g(I00,i) = -(1.0 - 2.0*m*r/sigma);
    g(I01,i) = 2.0*m*r/sigma;
    g(I03,i) = -2.0*m*a*r/sigma * sin2;
    g(I11,i) = 1.0 + 2.0*m*r/sigma;
    g(I13,i) = -(1.0 + 2.0*m*r/sigma) * a * sin2;
    g(I22,i) = sigma;
    g(I33,i) = (r2 + a2 + 2.0*m*a2*r/sigma * sin2) * sin2;

    // Set contravariant metric coefficients
    g_inv(I00,i) = -(1.0 + 2.0*m*r/sigma);
    g_inv(I01,i) = 2.0*m*r/sigma;
    g_inv(I11,i) = delta/sigma;
    g_inv(I13,i) = a/sigma;
    g_inv(I22,i) = 1.0/sigma;
    g_inv(I33,i) = 1.0 / (sigma * sin2);
  }
  return;
}

//--------------------------------------------------------------------------------------

// Function for computing face-centered metric coefficients: theta-interface
// Inputs:
//   k,j: phi- and theta-indices
//   il,iu: r-index bounds
// Outputs:
//   g: array of metric components in 1D
//   g_inv: array of inverse metric components in 1D
void Coordinates::Face2Metric(const int k, const int j, const int il, const int iu,
    AthenaArray<Real> &g, AthenaArray<Real> &g_inv)
{
  // Extract useful quantities that do not depend on r
  const Real &m = bh_mass_;
  const Real &a = bh_spin_;
  Real a2 = SQR(a);
  const Real &sin2 = metric_face2_j1_(j);
  const Real &cos2 = metric_face2_j2_(j);

  // Go through 1D block of cells
  #pragma simd
  for (int i = il; i <= iu; ++i)
  {
    // Extract remaining useful quantities
    const Real &r = metric_face2_i1_(i);
    Real r2 = SQR(r);
    Real delta = r2 - 2.0*m*r + a2;
    Real sigma = r2 + a2 * cos2;

    // Set covariant metric coefficients
    g(I00,i) = -(1.0 - 2.0*m*r/sigma);
    g(I01,i) = 2.0*m*r/sigma;
    g(I03,i) = -2.0*m*a*r/sigma * sin2;
    g(I11,i) = 1.0 + 2.0*m*r/sigma;
    g(I13,i) = -(1.0 + 2.0*m*r/sigma) * a * sin2;
    g(I22,i) = sigma;
    g(I33,i) = (r2 + a2 + 2.0*m*a2*r/sigma * sin2) * sin2;

    // Set contravariant metric coefficients
    g_inv(I00,i) = -(1.0 + 2.0*m*r/sigma);
    g_inv(I01,i) = 2.0*m*r/sigma;
    g_inv(I11,i) = delta/sigma;
    g_inv(I13,i) = a/sigma;
    g_inv(I22,i) = 1.0/sigma;
    g_inv(I33,i) = 1.0 / (sigma * sin2);
  }
  return;
}

//--------------------------------------------------------------------------------------

// Function for computing face-centered metric coefficients: phi-interface
// Inputs:
//   k,j: phi- and theta-indices
//   il,iu: r-index bounds
// Outputs:
//   g: array of metric components in 1D
//   g_inv: array of inverse metric components in 1D
void Coordinates::Face3Metric(const int k, const int j, const int il, const int iu,
    AthenaArray<Real> &g, AthenaArray<Real> &g_inv)
{
  // Extract useful quantities that do not depend on r
  const Real &m = bh_mass_;
  const Real &a = bh_spin_;
  Real a2 = SQR(a);
  const Real &sin2 = metric_face3_j1_(j);
  const Real &cos2 = metric_face3_j2_(j);

  // Go through 1D block of cells
  #pragma simd
  for (int i = il; i <= iu; ++i)
  {
    // Extract remaining useful quantities
    const Real &r = metric_face3_i1_(i);
    Real r2 = SQR(r);
    Real delta = r2 - 2.0*m*r + a2;
    Real sigma = r2 + a2 * cos2;

    // Set covariant metric coefficients
    g(I00,i) = -(1.0 - 2.0*m*r/sigma);
    g(I01,i) = 2.0*m*r/sigma;
    g(I03,i) = -2.0*m*a*r/sigma * sin2;
    g(I11,i) = 1.0 + 2.0*m*r/sigma;
    g(I13,i) = -(1.0 + 2.0*m*r/sigma) * a * sin2;
    g(I22,i) = sigma;
    g(I33,i) = (r2 + a2 + 2.0*m*a2*r/sigma * sin2) * sin2;

    // Set contravariant metric coefficients
    g_inv(I00,i) = -(1.0 + 2.0*m*r/sigma);
    g_inv(I01,i) = 2.0*m*r/sigma;
    g_inv(I11,i) = delta/sigma;
    g_inv(I13,i) = a/sigma;
    g_inv(I22,i) = 1.0/sigma;
    g_inv(I33,i) = 1.0 / (sigma * sin2);
  }
  return;
}

//--------------------------------------------------------------------------------------

// Function for transforming primitives to locally flat frame: r-interface
// Inputs:
//   k,j: phi- and theta-indices
//   il,iu: r-index bounds
//   b1_vals: 3D array of normal components B^1 of magnetic field, in global coordinates
//   prim_left: 1D array of left primitives, using global coordinates
//   prim_right: 1D array of right primitives, using global coordinates
// Outputs:
//   prim_left: values overwritten in local coordinates
//   prim_right: values overwritten in local coordinates
//   bx: 1D array of normal magnetic fields, in local coordinates
// Notes:
//   expects v1/v2/v3 in IVX/IVY/IVZ slots
//   expects B1 in b1_vals
//   expects B2/B3 in IBY/IBZ slots
//   puts vx/vy/vz in IVX/IVY/IVZ
//   puts Bx in bx
//   puts By/Bz in IBY/IBZ slots
void Coordinates::PrimToLocal1(const int k, const int j, const int il, const int iu,
    const AthenaArray<Real> &b1_vals, AthenaArray<Real> &prim_left,
    AthenaArray<Real> &prim_right, AthenaArray<Real> &bx)
{
  // Calculate metric coefficients
  Face1Metric(k, j, il, iu, g_, gi_);

  // Go through 1D block of cells
  #pragma simd
  for (int i = il; i <= iu; ++i)
  {
    // Extract global normal 4-velocities
    Real unorm0l = 0.0;
    Real unorm1l = prim_left(IVX,i);
    Real unorm2l = prim_left(IVY,i);
    Real unorm3l = prim_left(IVZ,i);
    Real unorm0r = 0.0;
    Real unorm1r = prim_right(IVX,i);
    Real unorm2r = prim_right(IVY,i);
    Real unorm3r = prim_right(IVZ,i);

    // Extract transformation coefficients
    const Real &mt_0 = trans_face1_ji1_(j,i);
    const Real &mx_0 = trans_face1_ji5_(j,i);
    const Real &mx_1 = trans_face1_ji2_(j,i);
    const Real &my_2 = trans_face1_ji3_(j,i);
    const Real &mz_0 = trans_face1_ji6_(j,i);
    const Real &mz_1 = trans_face1_ji7_(j,i);
    const Real &mz_3 = trans_face1_ji4_(j,i);

    // Transform normal 4-velocities
    Real unormtl = mt_0*unorm0l;
    Real unormxl = mx_0*unorm0l + mx_1*unorm1l;
    Real unormyl = my_2*unorm2l;
    Real unormzl = mz_0*unorm0l + mz_1*unorm1l + mz_3*unorm3l;
    Real unormtr = mt_0*unorm0r;
    Real unormxr = mx_0*unorm0r + mx_1*unorm1r;
    Real unormyr = my_2*unorm2r;
    Real unormzr = mz_0*unorm0r + mz_1*unorm1r + mz_3*unorm3r;

    // Set local normal 4-velocities
    prim_left(IVX,i) = unormxl;
    prim_left(IVY,i) = unormyl;
    prim_left(IVZ,i) = unormzl;
    prim_right(IVX,i) = unormxr;
    prim_right(IVY,i) = unormyr;
    prim_right(IVZ,i) = unormzr;

    // Transform magnetic field if necessary
    if (MAGNETIC_FIELDS_ENABLED)
    {
      // Extract metric coefficients
      const Real &g_00 = g_(I00,i);
      const Real &g_01 = g_(I01,i);
      const Real &g_02 = g_(I02,i);
      const Real &g_03 = g_(I03,i);
      const Real &g_10 = g_(I01,i);
      const Real &g_11 = g_(I11,i);
      const Real &g_12 = g_(I12,i);
      const Real &g_13 = g_(I13,i);
      const Real &g_20 = g_(I02,i);
      const Real &g_21 = g_(I12,i);
      const Real &g_22 = g_(I22,i);
      const Real &g_23 = g_(I23,i);
      const Real &g_30 = g_(I03,i);
      const Real &g_31 = g_(I13,i);
      const Real &g_32 = g_(I23,i);
      const Real &g_33 = g_(I33,i);
      const Real &g01 = gi_(I01,i);
      const Real &g02 = gi_(I02,i);
      const Real &g03 = gi_(I03,i);
      Real alpha = std::sqrt(-1.0/gi_(I00,i));

      // Calculate global 4-velocities
      Real tmp = g_11*unorm1l*unorm1l + 2.0*g_12*unorm1l*unorm2l
                   + 2.0*g_13*unorm1l*unorm3l
               + g_22*unorm2l*unorm2l + 2.0*g_23*unorm2l*unorm3l
               + g_33*unorm3l*unorm3l;
      Real gamma = std::sqrt(1.0 + tmp);
      Real u0l = gamma / alpha;
      Real u1l = unorm1l - alpha * gamma * g01;
      Real u2l = unorm2l - alpha * gamma * g02;
      Real u3l = unorm3l - alpha * gamma * g03;
      tmp = g_11*unorm1r*unorm1r + 2.0*g_12*unorm1r*unorm2r + 2.0*g_13*unorm1r*unorm3r
          + g_22*unorm2r*unorm2r + 2.0*g_23*unorm2r*unorm3r
          + g_33*unorm3r*unorm3r;
      gamma = std::sqrt(1.0 + tmp);
      Real u0r = gamma / alpha;
      Real u1r = unorm1r - alpha * gamma * g01;
      Real u2r = unorm2r - alpha * gamma * g02;
      Real u3r = unorm3r - alpha * gamma * g03;

      // Extract global magnetic fields
      const Real &bb1l = b1_vals(k,j,i);
      const Real &bb1r = b1_vals(k,j,i);
      Real &bb2l = prim_left(IBY,i);
      Real &bb3l = prim_left(IBZ,i);
      Real &bb2r = prim_right(IBY,i);
      Real &bb3r = prim_right(IBZ,i);

      // Construct global contravariant magnetic fields
      Real b0l = g_10*bb1l*u0l + g_11*bb1l*u1l + g_12*bb1l*u2l + g_13*bb1l*u3l
               + g_20*bb2l*u0l + g_21*bb2l*u1l + g_22*bb2l*u2l + g_23*bb2l*u3l
               + g_30*bb3l*u0l + g_31*bb3l*u1l + g_32*bb3l*u2l + g_33*bb3l*u3l;
      Real b1l = (bb1l + b0l * u1l) / u0l;
      Real b2l = (bb2l + b0l * u2l) / u0l;
      Real b3l = (bb3l + b0l * u3l) / u0l;
      Real b0r = g_10*bb1r*u0r + g_11*bb1r*u1r + g_12*bb1r*u2r + g_13*bb1r*u3r
               + g_20*bb2r*u0r + g_21*bb2r*u1r + g_22*bb2r*u2r + g_23*bb2r*u3r
               + g_30*bb3r*u0r + g_31*bb3r*u1r + g_32*bb3r*u2r + g_33*bb3r*u3r;
      Real b1r = (bb1r + b0r * u1r) / u0r;
      Real b2r = (bb2r + b0r * u2r) / u0r;
      Real b3r = (bb3r + b0r * u3r) / u0r;

      // Transform 4-velocities
      Real utl = mt_0*u0l;
      Real uxl = mx_0*u0l + mx_1*u1l;
      Real uyl = my_2*u2l;
      Real uzl = mz_0*u0l + mz_1*u1l + mz_3*u3l;
      Real utr = mt_0*u0r;
      Real uxr = mx_0*u0r + mx_1*u1r;
      Real uyr = my_2*u2r;
      Real uzr = mz_0*u0r + mz_1*u1r + mz_3*u3r;

      // Transform contravariant magnetic fields
      Real btl = mt_0*b0l;
      Real bxl = mx_0*b0l + mx_1*b1l;
      Real byl = my_2*b2l;
      Real bzl = mz_0*b0l + mz_1*b1l + mz_3*b3l;
      Real btr = mt_0*b0r;
      Real bxr = mx_0*b0r + mx_1*b1r;
      Real byr = my_2*b2r;
      Real bzr = mz_0*b0r + mz_1*b1r + mz_3*b3r;

      // Set local magnetic fields
      Real bbxl = utl * bxl - uxl * btl;
      Real bbxr = utr * bxr - uxr * btr;
      bx(i) = 0.5 * (bbxl + bbxr);
      bb2l = utl * byl - uyl * btl;
      bb3l = utl * bzl - uzl * btl;
      bb2r = utr * byr - uyr * btr;
      bb3r = utr * bzr - uzr * btr;
    }
  }
  return;
}

//--------------------------------------------------------------------------------------

// Function for transforming primitives to locally flat frame: theta-interface
// Inputs:
//   k,j: phi- and theta-indices
//   il,iu: r-index bounds
//   b2_vals: 3D array of normal components B^2 of magnetic field, in global coordinates
//   prim_left: 1D array of left primitives, using global coordinates
//   prim_right: 1D array of right primitives, using global coordinates
// Outputs:
//   prim_left: values overwritten in local coordinates
//   prim_right: values overwritten in local coordinates
//   by: 1D array of normal magnetic fields, in local coordinates
// Notes:
//   expects v1/v2/v3 in IVX/IVY/IVZ slots
//   expects B2 in b2_vals
//   expects B3/B1 in IBY/IBZ slots
//   puts vx/vy/vz in IVY/IVZ/IVX slots
//   puts Bx in bx
//   puts By/Bz in IBY/IBZ slots
void Coordinates::PrimToLocal2(const int k, const int j, const int il, const int iu,
    const AthenaArray<Real> &b2_vals, AthenaArray<Real> &prim_left,
    AthenaArray<Real> &prim_right, AthenaArray<Real> &bx)
{
  // Calculate metric coefficients
  Face2Metric(k, j, il, iu, g_, gi_);

  // Go through 1D block of cells
  #pragma simd
  for (int i = il; i <= iu; ++i)
  {
    // Extract global normal 4-velocities
    Real unorm0l = 0.0;
    Real unorm1l = prim_left(IVX,i);
    Real unorm2l = prim_left(IVY,i);
    Real unorm3l = prim_left(IVZ,i);
    Real unorm0r = 0.0;
    Real unorm1r = prim_right(IVX,i);
    Real unorm2r = prim_right(IVY,i);
    Real unorm3r = prim_right(IVZ,i);

    // Extract transformation coefficients
    const Real &mt_0 = trans_face2_ji1_(j,i);
    const Real &mx_2 = trans_face2_ji3_(j,i);
    const Real &my_3 = trans_face2_ji4_(j,i);
    const Real &mz_0 = trans_face2_ji5_(j,i);
    const Real &mz_1 = trans_face2_ji2_(j,i);
    const Real &mz_3 = trans_face2_ji6_(j,i);

    // Transform normal 4-velocities
    Real unormtl = mt_0*unorm0l;
    Real unormxl = mx_2*unorm2l;
    Real unormyl = my_3*unorm3l;
    Real unormzl = mz_0*unorm0l + mz_1*unorm1l + mz_3*unorm3l;
    Real unormtr = mt_0*unorm0r;
    Real unormxr = mx_2*unorm2r;
    Real unormyr = my_3*unorm3r;
    Real unormzr = mz_0*unorm0r + mz_1*unorm1r + mz_3*unorm3r;

    // Set local normal 4-velocities
    prim_left(IVY,i) = unormxl;
    prim_left(IVZ,i) = unormyl;
    prim_left(IVX,i) = unormzl;
    prim_right(IVY,i) = unormxr;
    prim_right(IVZ,i) = unormyr;
    prim_right(IVX,i) = unormzr;

    // Transform magnetic field if necessary
    if (MAGNETIC_FIELDS_ENABLED)
    {
      // Extract metric coefficients
      const Real &g_00 = g_(I00,i);
      const Real &g_01 = g_(I01,i);
      const Real &g_02 = g_(I02,i);
      const Real &g_03 = g_(I03,i);
      const Real &g_10 = g_(I01,i);
      const Real &g_11 = g_(I11,i);
      const Real &g_12 = g_(I12,i);
      const Real &g_13 = g_(I13,i);
      const Real &g_20 = g_(I02,i);
      const Real &g_21 = g_(I12,i);
      const Real &g_22 = g_(I22,i);
      const Real &g_23 = g_(I23,i);
      const Real &g_30 = g_(I03,i);
      const Real &g_31 = g_(I13,i);
      const Real &g_32 = g_(I23,i);
      const Real &g_33 = g_(I33,i);
      const Real &g01 = gi_(I01,i);
      const Real &g02 = gi_(I02,i);
      const Real &g03 = gi_(I03,i);
      Real alpha = std::sqrt(-1.0/gi_(I00,i));

      // Calculate global 4-velocities
      Real tmp = g_11*unorm1l*unorm1l + 2.0*g_12*unorm1l*unorm2l
                   + 2.0*g_13*unorm1l*unorm3l
               + g_22*unorm2l*unorm2l + 2.0*g_23*unorm2l*unorm3l
               + g_33*unorm3l*unorm3l;
      Real gamma = std::sqrt(1.0 + tmp);
      Real u0l = gamma / alpha;
      Real u1l = unorm1l - alpha * gamma * g01;
      Real u2l = unorm2l - alpha * gamma * g02;
      Real u3l = unorm3l - alpha * gamma * g03;
      tmp = g_11*unorm1r*unorm1r + 2.0*g_12*unorm1r*unorm2r + 2.0*g_13*unorm1r*unorm3r
          + g_22*unorm2r*unorm2r + 2.0*g_23*unorm2r*unorm3r
          + g_33*unorm3r*unorm3r;
      gamma = std::sqrt(1.0 + tmp);
      Real u0r = gamma / alpha;
      Real u1r = unorm1r - alpha * gamma * g01;
      Real u2r = unorm2r - alpha * gamma * g02;
      Real u3r = unorm3r - alpha * gamma * g03;

      // Extract global magnetic fields
      const Real &bb2l = b2_vals(k,j,i);
      const Real &bb2r = b2_vals(k,j,i);
      Real &bb3l = prim_left(IBY,i);
      Real &bb1l = prim_left(IBZ,i);
      Real &bb3r = prim_right(IBY,i);
      Real &bb1r = prim_right(IBZ,i);

      // Construct global contravariant magnetic fields
      Real b0l = g_10*bb1l*u0l + g_11*bb1l*u1l + g_12*bb1l*u2l + g_13*bb1l*u3l
               + g_20*bb2l*u0l + g_21*bb2l*u1l + g_22*bb2l*u2l + g_23*bb2l*u3l
               + g_30*bb3l*u0l + g_31*bb3l*u1l + g_32*bb3l*u2l + g_33*bb3l*u3l;
      Real b1l = (bb1l + b0l * u1l) / u0l;
      Real b2l = (bb2l + b0l * u2l) / u0l;
      Real b3l = (bb3l + b0l * u3l) / u0l;
      Real b0r = g_10*bb1r*u0r + g_11*bb1r*u1r + g_12*bb1r*u2r + g_13*bb1r*u3r
               + g_20*bb2r*u0r + g_21*bb2r*u1r + g_22*bb2r*u2r + g_23*bb2r*u3r
               + g_30*bb3r*u0r + g_31*bb3r*u1r + g_32*bb3r*u2r + g_33*bb3r*u3r;
      Real b1r = (bb1r + b0r * u1r) / u0r;
      Real b2r = (bb2r + b0r * u2r) / u0r;
      Real b3r = (bb3r + b0r * u3r) / u0r;

      // Transform 4-velocities
      Real utl = mt_0*u0l;
      Real uxl = mx_2*u2l;
      Real uyl = my_3*u3l;
      Real uzl = mz_0*u0l + mz_1*u1l + mz_3*u3l;
      Real utr = mt_0*u0r;
      Real uxr = mx_2*u2r;
      Real uyr = my_3*u3r;
      Real uzr = mz_0*u0r + mz_1*u1r + mz_3*u3r;

      // Transform contravariant magnetic fields
      Real btl = mt_0*b0l;
      Real bxl = mx_2*b2l;
      Real byl = my_3*b3l;
      Real bzl = mz_0*b0l + mz_1*b1l + mz_3*b3l;
      Real btr = mt_0*b0r;
      Real bxr = mx_2*b2r;
      Real byr = my_3*b3r;
      Real bzr = mz_0*b0r + mz_1*b1r + mz_3*b3r;

      // Set local magnetic fields
      Real bbxl = utl * bxl - uxl * btl;
      Real bbxr = utr * bxr - uxr * btr;
      bx(i) = 0.5 * (bbxl + bbxr);
      bb3l = utl * byl - uyl * btl;
      bb1l = utl * bzl - uzl * btl;
      bb3r = utr * byr - uyr * btr;
      bb1r = utr * bzr - uzr * btr;
    }
  }
  return;
}

//--------------------------------------------------------------------------------------

// Function for transforming primitives to locally flat frame: phi-interface
// Inputs:
//   k,j: phi- and theta-indices
//   il,iu: r-index bounds
//   b3_vals: 3D array of normal components B^3 of magnetic field, in global coordinates
//   prim_left: 1D array of left primitives, using global coordinates
//   prim_right: 1D array of right primitives, using global coordinates
// Outputs:
//   prim_left: values overwritten in local coordinates
//   prim_right: values overwritten in local coordinates
//   bz: 1D array of normal magnetic fields, in local coordinates
// Notes:
//   expects v1/v2/v3 in IVX/IVY/IVZ slots
//   expects B3 in b3_vals
//   expects B1/B2 in IBY/IBZ slots
//   puts vx/vy/vz in IVZ/IVX/IVY slots
//   puts Bx in bx
//   puts By/Bz in IBY/IBZ slots
void Coordinates::PrimToLocal3(const int k, const int j, const int il, const int iu,
    const AthenaArray<Real> &b3_vals, AthenaArray<Real> &prim_left,
    AthenaArray<Real> &prim_right, AthenaArray<Real> &bx)
{
  // Calculate metric coefficients
  Face3Metric(k, j, il, iu, g_, gi_);

  // Go through 1D block of cells
  #pragma simd
  for (int i = il; i <= iu; ++i)
  {
    // Extract global normal 4-velocities
    Real unorm0l = 0.0;
    Real unorm1l = prim_left(IVX,i);
    Real unorm2l = prim_left(IVY,i);
    Real unorm3l = prim_left(IVZ,i);
    Real unorm0r = 0.0;
    Real unorm1r = prim_right(IVX,i);
    Real unorm2r = prim_right(IVY,i);
    Real unorm3r = prim_right(IVZ,i);

    // Extract transformation coefficients
    const Real &mt_0 = trans_face3_ji1_(j,i);
    const Real &mx_3 = trans_face3_ji4_(j,i);
    const Real &my_0 = trans_face3_ji5_(j,i);
    const Real &my_1 = trans_face3_ji2_(j,i);
    const Real &my_3 = trans_face3_ji6_(j,i);
    const Real &mz_2 = trans_face3_ji3_(j,i);

    // Transform normal 4-velocities
    Real unormtl = mt_0*unorm0l;
    Real unormxl = mx_3*unorm3l;
    Real unormyl = my_0*unorm0l + my_1*unorm1l + my_3*unorm3l;
    Real unormzl = mz_2*unorm2l;
    Real unormtr = mt_0*unorm0r;
    Real unormxr = mx_3*unorm3r;
    Real unormyr = my_0*unorm0r + my_1*unorm1r + my_3*unorm3r;
    Real unormzr = mz_2*unorm2r;

    // Set local normal 4-velocities
    prim_left(IVZ,i) = unormxl;
    prim_left(IVX,i) = unormyl;
    prim_left(IVY,i) = unormzl;
    prim_right(IVZ,i) = unormxr;
    prim_right(IVX,i) = unormyr;
    prim_right(IVY,i) = unormzr;

    // Transform magnetic field if necessary
    if (MAGNETIC_FIELDS_ENABLED)
    {
      // Extract metric coefficients
      const Real &g_00 = g_(I00,i);
      const Real &g_01 = g_(I01,i);
      const Real &g_02 = g_(I02,i);
      const Real &g_03 = g_(I03,i);
      const Real &g_10 = g_(I01,i);
      const Real &g_11 = g_(I11,i);
      const Real &g_12 = g_(I12,i);
      const Real &g_13 = g_(I13,i);
      const Real &g_20 = g_(I02,i);
      const Real &g_21 = g_(I12,i);
      const Real &g_22 = g_(I22,i);
      const Real &g_23 = g_(I23,i);
      const Real &g_30 = g_(I03,i);
      const Real &g_31 = g_(I13,i);
      const Real &g_32 = g_(I23,i);
      const Real &g_33 = g_(I33,i);
      const Real &g01 = gi_(I01,i);
      const Real &g02 = gi_(I02,i);
      const Real &g03 = gi_(I03,i);
      Real alpha = std::sqrt(-1.0/gi_(I00,i));

      // Calculate global 4-velocities
      Real tmp = g_11*unorm1l*unorm1l + 2.0*g_12*unorm1l*unorm2l
                   + 2.0*g_13*unorm1l*unorm3l
               + g_22*unorm2l*unorm2l + 2.0*g_23*unorm2l*unorm3l
               + g_33*unorm3l*unorm3l;
      Real gamma = std::sqrt(1.0 + tmp);
      Real u0l = gamma / alpha;
      Real u1l = unorm1l - alpha * gamma * g01;
      Real u2l = unorm2l - alpha * gamma * g02;
      Real u3l = unorm3l - alpha * gamma * g03;
      tmp = g_11*unorm1r*unorm1r + 2.0*g_12*unorm1r*unorm2r + 2.0*g_13*unorm1r*unorm3r
          + g_22*unorm2r*unorm2r + 2.0*g_23*unorm2r*unorm3r
          + g_33*unorm3r*unorm3r;
      gamma = std::sqrt(1.0 + tmp);
      Real u0r = gamma / alpha;
      Real u1r = unorm1r - alpha * gamma * g01;
      Real u2r = unorm2r - alpha * gamma * g02;
      Real u3r = unorm3r - alpha * gamma * g03;

      // Extract global magnetic fields
      const Real &bb3l = b3_vals(k,j,i);
      const Real &bb3r = b3_vals(k,j,i);
      Real &bb1l = prim_left(IBY,i);
      Real &bb2l = prim_left(IBZ,i);
      Real &bb1r = prim_right(IBY,i);
      Real &bb2r = prim_right(IBZ,i);

      // Construct global contravariant magnetic fields
      Real b0l = g_10*bb1l*u0l + g_11*bb1l*u1l + g_12*bb1l*u2l + g_13*bb1l*u3l
               + g_20*bb2l*u0l + g_21*bb2l*u1l + g_22*bb2l*u2l + g_23*bb2l*u3l
               + g_30*bb3l*u0l + g_31*bb3l*u1l + g_32*bb3l*u2l + g_33*bb3l*u3l;
      Real b1l = (bb1l + b0l * u1l) / u0l;
      Real b2l = (bb2l + b0l * u2l) / u0l;
      Real b3l = (bb3l + b0l * u3l) / u0l;
      Real b0r = g_10*bb1r*u0r + g_11*bb1r*u1r + g_12*bb1r*u2r + g_13*bb1r*u3r
               + g_20*bb2r*u0r + g_21*bb2r*u1r + g_22*bb2r*u2r + g_23*bb2r*u3r
               + g_30*bb3r*u0r + g_31*bb3r*u1r + g_32*bb3r*u2r + g_33*bb3r*u3r;
      Real b1r = (bb1r + b0r * u1r) / u0r;
      Real b2r = (bb2r + b0r * u2r) / u0r;
      Real b3r = (bb3r + b0r * u3r) / u0r;

      // Transform 4-velocities
      Real utl = mt_0*u0l;
      Real uxl = mx_3*u3l;
      Real uyl = my_0*u0l + my_1*u1l + my_3*u3l;
      Real uzl = mz_2*u2l;
      Real utr = mt_0*u0r;
      Real uxr = mx_3*u3r;
      Real uyr = my_0*u0r + my_1*u1r + my_3*u3r;
      Real uzr = mz_2*u2r;

      // Transform contravariant magnetic fields
      Real btl = mt_0*b0l;
      Real bxl = mx_3*b3l;
      Real byl = my_0*b0l + my_1*b1l + my_3*b3l;
      Real bzl = mz_2*b2l;
      Real btr = mt_0*b0r;
      Real bxr = mx_3*b3r;
      Real byr = my_0*b0r + my_1*b1r + my_3*b3r;
      Real bzr = mz_2*b2r;

      // Set local magnetic fields
      Real bbxl = utl * bxl - uxl * btl;
      Real bbxr = utr * bxr - uxr * btr;
      bx(i) = 0.5 * (bbxl + bbxr);
      bb1l = utl * byl - uyl * btl;
      bb2l = utl * bzl - uzl * btl;
      bb1r = utr * byr - uyr * btr;
      bb2r = utr * bzr - uzr * btr;
    }
  }
  return;
}

//--------------------------------------------------------------------------------------

// Function for transforming fluxes to global frame: r-interface
// Inputs:
//   k,j: phi- and theta-indices
//   il,iu: r-index bounds
//   cons: array of conserved quantities in 1D, using local coordinates
//   bx: 1D array of longitudinal magnetic fields, in local coordinates
//   flux: array of fluxes in 1D, using local coordinates
// Outputs:
//   flux: values overwritten in global coordinates
// Notes:
//   expects values and x-fluxes of Mx/My/Mz in IM1/IM2/IM3 slots
//   expects values and x-fluxes of By/Bz in IBY/IBZ slots
//   puts r-fluxes of M1/M2/M3 in IM1/IM2/IM3 slots
//   puts r-fluxes of B2/B3 in IBY/IBZ slots
void Coordinates::FluxToGlobal1(const int k, const int j, const int il, const int iu,
    const AthenaArray<Real> &cons, const AthenaArray<Real> &bx, AthenaArray<Real> &flux)
{
  // Calculate metric coefficients
  Face1Metric(k, j, il, iu, g_, gi_);

  // Go through 1D block of cells
  #pragma simd
  for (int i = il; i <= iu; ++i)
  {
    // Extract transformation coefficients
    const Real &mt_0 = trans_face1_ji1_(j,i);
    const Real &mx_0 = trans_face1_ji5_(j,i);
    const Real &mx_1 = trans_face1_ji2_(j,i);
    const Real &my_2 = trans_face1_ji3_(j,i);
    const Real &mz_1 = trans_face1_ji7_(j,i);
    const Real &mz_3 = trans_face1_ji4_(j,i);
    Real m0_t = 1.0/mt_0;
    Real m1_t = -mx_0/(mt_0*mx_1);
    Real m1_x = 1.0/mx_1;
    Real m2_y = 1.0/my_2;
    Real m3_x = -mz_1/(mx_1*mz_3);
    Real m3_z = 1.0/mz_3;

    // Extract local conserved quantities and fluxes
    Real dt = cons(IDN,i);
    Real ttt = cons(IEN,i);
    Real ttx = cons(IM1,i);
    Real tty = cons(IM2,i);
    Real ttz = cons(IM3,i);
    Real dx = flux(IDN,i);
    Real txt = flux(IEN,i);
    Real txx = flux(IM1,i);
    Real txy = flux(IM2,i);
    Real txz = flux(IM3,i);

    // Transform stress-energy tensor
    Real t10 = m1_t*m0_t*ttt + m1_x*m0_t*txt;
    Real t11 = m1_t*m1_t*ttt + m1_t*m1_x*ttx + m1_x*m1_t*txt + m1_x*m1_x*txx;
    Real t12 = m1_t*m2_y*tty + m1_x*m2_y*txy;
    Real t13 = m1_t*m3_x*ttx + m1_t*m3_z*ttz + m1_x*m3_x*txx + m1_x*m3_z*txz;

    // Extract metric coefficients
    const Real &g_00 = g_(I00,i);
    const Real &g_01 = g_(I01,i);
    const Real &g_03 = g_(I03,i);
    const Real &g_10 = g_(I01,i);
    const Real &g_11 = g_(I11,i);
    const Real &g_13 = g_(I13,i);
    const Real &g_22 = g_(I22,i);
    const Real &g_30 = g_(I03,i);
    const Real &g_31 = g_(I13,i);
    const Real &g_33 = g_(I33,i);

    // Extract global fluxes
    Real &d1 = flux(IDN,i);
    Real &t1_0 = flux(IEN,i);
    Real &t1_1 = flux(IM1,i);
    Real &t1_2 = flux(IM2,i);
    Real &t1_3 = flux(IM3,i);

    // Set fluxes
    d1 = m1_t*dt + m1_x*dx;
    t1_0 = g_00*t10 + g_01*t11 + g_03*t13;
    t1_1 = g_10*t10 + g_11*t11 + g_13*t13;
    t1_2 = g_22*t12;
    t1_3 = g_30*t10 + g_31*t11 + g_33*t13;

    // Transform magnetic fluxes if necessary
    if (MAGNETIC_FIELDS_ENABLED)
    {
      const Real &fxt = bx(i);
      const Real &fyt = cons(IBY,i);
      const Real &fzt = cons(IBZ,i);
      Real fyx = flux(IBY,i);
      Real fzx = flux(IBZ,i);
      Real &f21 = flux(IBY,i);
      Real &f31 = flux(IBZ,i);
      f21 = m2_y*m1_t*fyt + m2_y*m1_x*fyx;
      f31 = m3_x*m1_t*fxt + m3_z*m1_t*fzt + m3_z*m1_x*fzx;
    }
  }
  return;
}

//--------------------------------------------------------------------------------------

// Function for transforming fluxes to global frame: theta-interface
// Inputs:
//   k,j: phi- and theta-indices
//   il,iu: r-index bounds
//   cons: array of conserved quantities in 1D, using local coordinates
//   bx: 1D array of longitudinal magnetic fields, in local coordinates
//   flux: array of fluxes in 1D, using local coordinates
// Outputs:
//   flux: values overwritten in global coordinates
// Notes:
//   expects values and x-fluxes of Mx/My/Mz in IM2/IM3/IM1 slots
//   expects values and x-fluxes of By/Bz in IBY/IBZ slots
//   puts theta-fluxes of M1/M2/M3 in IM1/IM2/IM3 slots
//   puts theta-fluxes of B3/B1 in IBY/IBZ slots
void Coordinates::FluxToGlobal2(const int k, const int j, const int il, const int iu,
    const AthenaArray<Real> &cons, const AthenaArray<Real> &bx, AthenaArray<Real> &flux)
{
  // Calculate metric coefficients
  Face2Metric(k, j, il, iu, g_, gi_);

  // Go through 1D block of cells
  #pragma simd
  for (int i = il; i <= iu; ++i)
  {
    // Extract transformation coefficients
    const Real &mt_0 = trans_face2_ji1_(j,i);
    const Real &mx_2 = trans_face2_ji3_(j,i);
    const Real &my_3 = trans_face2_ji4_(j,i);
    const Real &mz_0 = trans_face2_ji5_(j,i);
    const Real &mz_1 = trans_face2_ji2_(j,i);
    const Real &mz_3 = trans_face2_ji6_(j,i);
    Real m0_t = 1.0/mt_0;
    Real m1_t = -mz_0/(mt_0*mz_1);
    Real m1_y = -mz_3/(mz_1*my_3);
    Real m1_z = 1.0/mz_1;
    Real m2_x = 1.0/mx_2;
    Real m3_y = 1.0/my_3;

    // Extract local conserved quantities and fluxes
    Real dt = cons(IDN,i);
    Real ttt = cons(IEN,i);
    Real ttx = cons(IM1,i);
    Real tty = cons(IM2,i);
    Real ttz = cons(IM3,i);
    Real dx = flux(IDN,i);
    Real txt = flux(IEN,i);
    Real txx = flux(IM2,i);
    Real txy = flux(IM3,i);
    Real txz = flux(IM1,i);

    // Transform stress-energy tensor
    Real t20 = m2_x*m0_t*txt;
    Real t21 = m2_x*m1_t*txt + m2_x*m1_y*txy + m2_x*m1_z*txz;
    Real t22 = m2_x*m2_x*txx;
    Real t23 = m2_x*m3_y*txy;

    // Extract metric coefficients
    const Real &g_00 = g_(I00,i);
    const Real &g_01 = g_(I01,i);
    const Real &g_03 = g_(I03,i);
    const Real &g_10 = g_(I01,i);
    const Real &g_11 = g_(I11,i);
    const Real &g_13 = g_(I13,i);
    const Real &g_22 = g_(I22,i);
    const Real &g_30 = g_(I03,i);
    const Real &g_31 = g_(I13,i);
    const Real &g_33 = g_(I33,i);

    // Extract global fluxes
    Real &d2 = flux(IDN,i);
    Real &t2_0 = flux(IEN,i);
    Real &t2_1 = flux(IM1,i);
    Real &t2_2 = flux(IM2,i);
    Real &t2_3 = flux(IM3,i);

    // Set fluxes
    d2 = m2_x*dx;
    t2_0 = g_00*t20 + g_01*t21 + g_03*t23;
    t2_1 = g_10*t20 + g_11*t21 + g_13*t23;
    t2_2 = g_22*t22;
    t2_3 = g_30*t20 + g_31*t21 + g_33*t23;

    // Transform magnetic fluxes if necessary
    if (MAGNETIC_FIELDS_ENABLED)
    {
      Real ftx = -bx(i);
      Real fyx = flux(IBY,i);
      Real fzx = flux(IBZ,i);
      Real &f32 = flux(IBY,i);
      Real &f12 = flux(IBZ,i);
      f32 = m3_y*m2_x*fyx;
      f12 = m1_t*m2_x*ftx + m1_y*m2_x*fyx + m1_z*m2_x*fzx;
    }
  }
  return;
}

//--------------------------------------------------------------------------------------

// Function for transforming fluxes to global frame: phi-interface
// Inputs:
//   k,j: phi- and theta-indices
//   il,iu: r-index bounds
//   cons: array of conserved quantities in 1D, using local coordinates
//   bx: 1D array of longitudinal magnetic fields, in local coordinates
//   flux: array of fluxes in 1D, using local coordinates
// Outputs:
//   flux: values overwritten in global coordinates
// Notes:
//   expects values and x-fluxes of Mx/My/Mz in IM3/IM1/IM2 slots
//   expects values and x-fluxes of By/Bz in IBY/IBZ slots
//   puts phi-fluxes of M1/M2/M3 in IM1/IM2/IM3 slots
//   puts phi-fluxes of B1/B2 in IBY/IBZ slots
void Coordinates::FluxToGlobal3(const int k, const int j, const int il, const int iu,
    const AthenaArray<Real> &cons, const AthenaArray<Real> &bx, AthenaArray<Real> &flux)
{
  // Calculate metric coefficients
  Face3Metric(k, j, il, iu, g_, gi_);

  // Go through 1D block of cells
  #pragma simd
  for (int i = il; i <= iu; ++i)
  {
    // Extract transformation coefficients
    const Real &mt_0 = trans_face3_ji1_(j,i);
    const Real &mx_3 = trans_face3_ji4_(j,i);
    const Real &my_0 = trans_face3_ji5_(j,i);
    const Real &my_1 = trans_face3_ji2_(j,i);
    const Real &my_3 = trans_face3_ji6_(j,i);
    const Real &mz_2 = trans_face3_ji3_(j,i);
    Real m0_t = 1.0/mt_0;
    Real m1_t = -my_0/(mt_0*my_1);
    Real m1_x = -my_3/(my_1*mx_3);
    Real m1_y = 1.0/my_1;
    Real m2_z = 1.0/mz_2;
    Real m3_x = 1.0/mx_3;

    // Extract local conserved quantities and fluxes
    Real dt = cons(IDN,i);
    Real ttt = cons(IEN,i);
    Real ttx = cons(IM1,i);
    Real tty = cons(IM2,i);
    Real ttz = cons(IM3,i);
    Real dx = flux(IDN,i);
    Real txt = flux(IEN,i);
    Real txx = flux(IM3,i);
    Real txy = flux(IM1,i);
    Real txz = flux(IM2,i);

    // Transform stress-energy tensor
    Real t30 = m3_x*m0_t*txt;
    Real t31 = m3_x*m1_t*txt + m3_x*m1_x*txx + m3_x*m1_y*txy;
    Real t32 = m3_x*m2_z*txz;
    Real t33 = m3_x*m3_x*txx;

    // Extract metric coefficients
    const Real &g_00 = g_(I00,i);
    const Real &g_01 = g_(I01,i);
    const Real &g_03 = g_(I03,i);
    const Real &g_10 = g_(I01,i);
    const Real &g_11 = g_(I11,i);
    const Real &g_13 = g_(I13,i);
    const Real &g_22 = g_(I22,i);
    const Real &g_30 = g_(I03,i);
    const Real &g_31 = g_(I13,i);
    const Real &g_33 = g_(I33,i);

    // Extract global fluxes
    Real &d3 = flux(IDN,i);
    Real &t3_0 = flux(IEN,i);
    Real &t3_1 = flux(IM1,i);
    Real &t3_2 = flux(IM2,i);
    Real &t3_3 = flux(IM3,i);

    // Set fluxes
    d3 = m3_x*dx;
    t3_0 = g_00*t30 + g_01*t31 + g_03*t33;
    t3_1 = g_10*t30 + g_11*t31 + g_13*t33;
    t3_2 = g_22*t32;
    t3_3 = g_30*t30 + g_31*t31 + g_33*t33;

    // Transform magnetic fluxes if necessary
    if (MAGNETIC_FIELDS_ENABLED)
    {
      Real ftx = -bx(i);
      Real fyx = flux(IBY,i);
      Real fzx = flux(IBZ,i);
      Real &f13 = flux(IBY,i);
      Real &f23 = flux(IBZ,i);
      f13 = m1_t*m3_x*ftx + m1_y*m3_x*fyx;
      f23 = m2_z*m3_x*fzx;
    }
  }
  return;
}

//--------------------------------------------------------------------------------------

// Function for transforming 4-vector from Boyer-Lindquist to Kerr-Schild
// Inputs:
//   a0_bl,a1_bl,a2_bl,a3_bl: upper 4-vector components in Boyer-Lindquist coordinates
//   k,j,i: indices of cell in which transformation is desired
// Outputs:
//   pa0,pa1,pa2,pa3: pointers to upper 4-vector components in Kerr-Schild coordinates
void Coordinates::TransformVectorCell(
    Real a0_bl, Real a1_bl, Real a2_bl, Real a3_bl, int k, int j, int i,
    Real *pa0, Real *pa1, Real *pa2, Real *pa3)
{
  const Real &m = bh_mass_;
  const Real &a = bh_spin_;
  const Real &r = x1v(i);
  Real delta = SQR(r) - 2.0*m*r + SQR(a);
  *pa0 = a0_bl + 2.0*m*r/delta * a1_bl;
  *pa1 = a1_bl;
  *pa2 = a2_bl;
  *pa3 = a3_bl + a/delta * a1_bl;
  return;
}

//--------------------------------------------------------------------------------------

// Function for transforming 4-vector from Boyer-Lindquist to Kerr-Schild
// Inputs:
//   a0_bl,a1_bl,a2_bl,a3_bl: upper 4-vector components in Boyer-Lindquist coordinates
//   k,j,i: indices of x1-face in which transformation is desired
// Outputs:
//   pa0,pa1,pa2,pa3: pointers to upper 4-vector components in Kerr-Schild coordinates
void Coordinates::TransformVectorFace1(
    Real a0_bl, Real a1_bl, Real a2_bl, Real a3_bl, int k, int j, int i,
    Real *pa0, Real *pa1, Real *pa2, Real *pa3)
{
  const Real &m = bh_mass_;
  const Real &a = bh_spin_;
  const Real &r = x1f(i);
  Real delta = SQR(r) - 2.0*m*r + SQR(a);
  *pa0 = a0_bl + 2.0*m*r/delta * a1_bl;
  *pa1 = a1_bl;
  *pa2 = a2_bl;
  *pa3 = a3_bl + a/delta * a1_bl;
  return;
}

//--------------------------------------------------------------------------------------

// Function for transforming 4-vector from Boyer-Lindquist to Kerr-Schild
// Inputs:
//   a0_bl,a1_bl,a2_bl,a3_bl: upper 4-vector components in Boyer-Lindquist coordinates
//   k,j,i: indices of x2-face in which transformation is desired
// Outputs:
//   pa0,pa1,pa2,pa3: pointers to upper 4-vector components in Kerr-Schild coordinates
void Coordinates::TransformVectorFace2(
    Real a0_bl, Real a1_bl, Real a2_bl, Real a3_bl, int k, int j, int i,
    Real *pa0, Real *pa1, Real *pa2, Real *pa3)
{
  const Real &m = bh_mass_;
  const Real &a = bh_spin_;
  const Real &r = x1v(i);
  Real delta = SQR(r) - 2.0*m*r + SQR(a);
  *pa0 = a0_bl + 2.0*m*r/delta * a1_bl;
  *pa1 = a1_bl;
  *pa2 = a2_bl;
  *pa3 = a3_bl + a/delta * a1_bl;
  return;
}

//--------------------------------------------------------------------------------------

// Function for transforming 4-vector from Boyer-Lindquist to Kerr-Schild
// Inputs:
//   a0_bl,a1_bl,a2_bl,a3_bl: upper 4-vector components in Boyer-Lindquist coordinates
//   k,j,i: indices of x3-face in which transformation is desired
// Outputs:
//   pa0,pa1,pa2,pa3: pointers to upper 4-vector components in Kerr-Schild coordinates
void Coordinates::TransformVectorFace3(
    Real a0_bl, Real a1_bl, Real a2_bl, Real a3_bl, int k, int j, int i,
    Real *pa0, Real *pa1, Real *pa2, Real *pa3)
{
  const Real &m = bh_mass_;
  const Real &a = bh_spin_;
  const Real &r = x1v(i);
  Real delta = SQR(r) - 2.0*m*r + SQR(a);
  *pa0 = a0_bl + 2.0*m*r/delta * a1_bl;
  *pa1 = a1_bl;
  *pa2 = a2_bl;
  *pa3 = a3_bl + a/delta * a1_bl;
  return;
}

//--------------------------------------------------------------------------------------

// Function for lowering contravariant components of a vector
// Inputs:
//   a0,a1,a2,a3: contravariant components of vector
//   k,j,i: indices of cell in which transformation is desired
// Outputs:
//   pa_0,pa_1,pa_2,pa_3: pointers to covariant 4-vector components
void Coordinates::LowerVectorCell(
    Real a0, Real a1, Real a2, Real a3, int k, int j, int i,
    Real *pa_0, Real *pa_1, Real *pa_2, Real *pa_3)
{
  // Extract and calculate useful quantities
  const Real &m = bh_mass_;
  const Real &a = bh_spin_;
  const Real &r = metric_cell_i1_(i);
  const Real &sin2 = metric_cell_j1_(j);
  const Real &cos2 = metric_cell_j2_(j);
  Real sigma = SQR(r) + SQR(a) * cos2;

  // Calculate metric coefficients
  Real g_00 = -(1.0 - 2.0*m*r/sigma);
  Real g_01 = 2.0*m*r/sigma;
  Real g_02 = 0.0;
  Real g_03 = -2.0*m*a*r/sigma * sin2;
  Real g_11 = 1.0 + 2.0*m*r/sigma;
  Real g_12 = 0.0;
  Real g_13 = -(1.0 + 2.0*m*r/sigma) * a * sin2;
  Real g_22 = sigma;
  Real g_23 = 0.0;
  Real g_33 = (SQR(r) + SQR(a) + 2.0*m*SQR(a)*r/sigma * sin2) * sin2;
  const Real &g_10 = g_01;
  const Real &g_20 = g_02;
  const Real &g_21 = g_12;
  const Real &g_30 = g_03;
  const Real &g_31 = g_13;
  const Real &g_32 = g_23;

  // Transform vector
  *pa_0 = g_00*a0 + g_01*a1 + g_02*a2 + g_03*a3;
  *pa_1 = g_10*a0 + g_11*a1 + g_12*a2 + g_13*a3;
  *pa_2 = g_20*a0 + g_21*a1 + g_22*a2 + g_23*a3;
  *pa_3 = g_30*a0 + g_31*a1 + g_32*a2 + g_33*a3;
  return;
}

//--------------------------------------------------------------------------------------

// Function for returning Boyer-Lindquist coordinates of given cell
// Inputs:
//   x1,x2,x3: Kerr-Schild coordinates to be converted
// Outputs:
//   pr: pointer to stored value of r
//   ptheta: pointer to stored value of theta
//   pphi: pointer to stored value of phi
// Notes:
//   Kerr-Schild (x1,x2) match Boyer-Lindquist (r,theta)
//   returns x3 = phi
//       not correct
//       not a problem if used for initializing azimuthally symmetric problem
//   ignores x0/t
//       surfaces of constant x0 are not surfaces of constant t
//       not a problem if used for initializing stationary problem
void Coordinates::GetBoyerLindquistCoordinates(Real x1, Real x2, Real x3,
    Real *pr, Real *ptheta, Real *pphi)
{
  *pr = x1;
  *ptheta = x2;
  *pphi = x3;
  return;
}<|MERGE_RESOLUTION|>--- conflicted
+++ resolved
@@ -358,15 +358,6 @@
     {
       // Useful quantities
       Real a2 = SQR(a);
-<<<<<<< HEAD
-      Real r_c = pb->x1v(i);
-      Real r_m = pb->x1f(i);
-      Real r_c_sq = SQR(r_c);
-      Real r_m_sq = SQR(r_m);
-      Real r_m_qu = SQR(r_m_sq);
-      Real theta_c = pb->x2v(j);
-      Real theta_m = pb->x2f(j);
-=======
       Real r_c = x1v(i);
       Real r_m = x1f(i);
       Real r_c_sq = SQR(r_c)
@@ -374,7 +365,6 @@
       Real r_m_qu = SQR(r_m_sq)
       Real theta_c = x2v(j);
       Real theta_m = x2f(j);
->>>>>>> f8abd9e1
       Real sin_c = std::sin(theta_c);
       Real sin_m = std::sin(theta_m);
       Real cos_c = std::cos(theta_c);
